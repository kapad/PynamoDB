"""
Test model API
"""
import random
import json
import six
import copy
from datetime import datetime
from pynamodb.compat import CompatTestCase as TestCase
from pynamodb.compat import OrderedDict
from pynamodb.throttle import Throttle
from pynamodb.connection.util import pythonic
from pynamodb.exceptions import TableError
from pynamodb.types import RANGE
from pynamodb.constants import (
    ITEM, STRING_SHORT, ALL, KEYS_ONLY, INCLUDE, REQUEST_ITEMS, UNPROCESSED_KEYS, ITEM_COUNT,
    RESPONSES, KEYS, ITEMS, LAST_EVALUATED_KEY, EXCLUSIVE_START_KEY, ATTRIBUTES, BINARY_SHORT
)
from pynamodb.models import Model
from pynamodb.indexes import (
    GlobalSecondaryIndex, LocalSecondaryIndex, AllProjection,
    IncludeProjection, KeysOnlyProjection, Index
)
from pynamodb.attributes import (
    UnicodeAttribute, NumberAttribute, BinaryAttribute, UTCDateTimeAttribute,
    UnicodeSetAttribute, NumberSetAttribute, BinarySetAttribute)
from .response import HttpOK, HttpBadRequest
from .data import (
    MODEL_TABLE_DATA, GET_MODEL_ITEM_DATA, SIMPLE_MODEL_TABLE_DATA,
    BATCH_GET_ITEMS, SIMPLE_BATCH_GET_ITEMS, COMPLEX_TABLE_DATA,
    COMPLEX_ITEM_DATA, INDEX_TABLE_DATA, LOCAL_INDEX_TABLE_DATA,
    CUSTOM_ATTR_NAME_INDEX_TABLE_DATA, CUSTOM_ATTR_NAME_ITEM_DATA,
    BINARY_ATTR_DATA, SERIALIZED_TABLE_DATA
)

if six.PY3:
    from unittest.mock import patch, MagicMock
else:
    from mock import patch, MagicMock

PATCH_METHOD = 'botocore.operation.Operation.call'


class GamePlayerOpponentIndex(LocalSecondaryIndex):
    class Meta:
        read_capacity_units = 1
        write_capacity_units = 1
        table_name = "GamePlayerOpponentIndex"
        host = "http://localhost:8000"
        projection = AllProjection()

    player_id = UnicodeAttribute(hash_key=True)
    winner_id = UnicodeAttribute(range_key=True)


class GameOpponentTimeIndex(GlobalSecondaryIndex):
    class Meta:
        read_capacity_units = 1
        write_capacity_units = 1
        table_name = "GameOpponentTimeIndex"
        host = "http://localhost:8000"
        projection = AllProjection()

    winner_id = UnicodeAttribute(hash_key=True)
    created_time = UnicodeAttribute(range_key=True)


class GameModel(Model):
    class Meta:
        read_capacity_units = 1
        write_capacity_units = 1
        table_name = "GameModel"
        host = "http://localhost:8000"

    player_id = UnicodeAttribute(hash_key=True)
    created_time = UTCDateTimeAttribute(range_key=True)
    winner_id = UnicodeAttribute()
    loser_id = UnicodeAttribute(null=True)

    player_opponent_index = GamePlayerOpponentIndex()
    opponent_time_index = GameOpponentTimeIndex()


class OldStyleModel(Model):
    _table_name = 'IndexedModel'
    user_name = UnicodeAttribute(hash_key=True)


class EmailIndex(GlobalSecondaryIndex):
    """
    A global secondary index for email addresses
    """
    class Meta:
        index_name = 'custom_idx_name'
        read_capacity_units = 2
        write_capacity_units = 1
        projection = AllProjection()
    email = UnicodeAttribute(hash_key=True)
    alt_numbers = NumberSetAttribute(range_key=True, attr_name='numbers')


class LocalEmailIndex(LocalSecondaryIndex):
    """
    A global secondary index for email addresses
    """
    class Meta:
        read_capacity_units = 2
        write_capacity_units = 1
        projection = AllProjection()
    email = UnicodeAttribute(hash_key=True)
    numbers = NumberSetAttribute(range_key=True)


class NonKeyAttrIndex(LocalSecondaryIndex):
    class Meta:
        index_name = "non_key_idx"
        read_capacity_units = 2
        write_capacity_units = 1
        projection = IncludeProjection(non_attr_keys=['numbers'])
    email = UnicodeAttribute(hash_key=True)
    numbers = NumberSetAttribute(range_key=True)


class IndexedModel(Model):
    """
    A model with an index
    """
    class Meta:
        table_name = 'IndexedModel'
    user_name = UnicodeAttribute(hash_key=True)
    email = UnicodeAttribute()
    email_index = EmailIndex()
    include_index = NonKeyAttrIndex()
    numbers = NumberSetAttribute()
    aliases = UnicodeSetAttribute()
    icons = BinarySetAttribute()


class LocalIndexedModel(Model):
    """
    A model with an index
    """
    class Meta:
        table_name = 'LocalIndexedModel'
    user_name = UnicodeAttribute(hash_key=True)
    email = UnicodeAttribute()
    email_index = LocalEmailIndex()
    numbers = NumberSetAttribute()
    aliases = UnicodeSetAttribute()
    icons = BinarySetAttribute()


class SimpleUserModel(Model):
    """
    A hash key only model
    """
    class Meta:
        table_name = 'SimpleModel'
    user_name = UnicodeAttribute(hash_key=True)
    email = UnicodeAttribute()
    numbers = NumberSetAttribute()
    custom_aliases = UnicodeSetAttribute(attr_name='aliases')
    icons = BinarySetAttribute()
    views = NumberAttribute(null=True)


class ThrottledUserModel(Model):
    """
    A testing model
    """
    class Meta:
        table_name = 'UserModel'
    user_name = UnicodeAttribute(hash_key=True)
    user_id = UnicodeAttribute(range_key=True)
    throttle = Throttle('50')


class CustomAttrIndex(LocalSecondaryIndex):
    class Meta:
        read_capacity_units = 2
        write_capacity_units = 1
        projection = AllProjection()
    overidden_uid = UnicodeAttribute(hash_key=True, attr_name='user_id')


class CustomAttrNameModel(Model):
    """
    A testing model
    """
    class Meta:
        table_name = 'CustomAttrModel'
    overidden_user_name = UnicodeAttribute(hash_key=True, attr_name='user_name')
    overidden_user_id = UnicodeAttribute(range_key=True, attr_name='user_id')
    overidden_attr = UnicodeAttribute(attr_name='foo_attr', null=True)
    uid_index = CustomAttrIndex()


class UserModel(Model):
    """
    A testing model
    """
    class Meta:
        table_name = 'UserModel'
        read_capacity_units = 25
        write_capacity_units = 25
    custom_user_name = UnicodeAttribute(hash_key=True, attr_name='user_name')
    user_id = UnicodeAttribute(range_key=True)
    picture = BinaryAttribute(null=True)
    zip_code = NumberAttribute(null=True)
    email = UnicodeAttribute(default='needs_email')
    callable_field = NumberAttribute(default=lambda: 42)


class HostSpecificModel(Model):
    """
    A testing model
    """
    class Meta:
        host = 'http://localhost'
        table_name = 'RegionSpecificModel'
    user_name = UnicodeAttribute(hash_key=True)
    user_id = UnicodeAttribute(range_key=True)


class RegionSpecificModel(Model):
    """
    A testing model
    """
    class Meta:
        region = 'us-west-1'
        table_name = 'RegionSpecificModel'
    user_name = UnicodeAttribute(hash_key=True)
    user_id = UnicodeAttribute(range_key=True)


class ComplexKeyModel(Model):
    """
    This model has a key that must be serialized/deserialized properly
    """
    class Meta:
        table_name = 'ComplexKey'
    name = UnicodeAttribute(hash_key=True)
    date_created = UTCDateTimeAttribute(default=datetime.utcnow)


class ModelTestCase(TestCase):
    """
    Tests for the models API
    """

    def assert_dict_lists_equal(self, list1, list2):
        """
        Compares two lists of dictionaries
        """
        for d1_item in list1:
            found = False
            for d2_item in list2:
                if d2_item.items() == d1_item.items():
                    found = True
            if not found:
                if six.PY3:
                    # TODO WTF python2?
                    raise AssertionError("Values not equal: {0} {1}".format(d1_item, list2))
        if len(list1) != len(list2):
            raise AssertionError("Values not equal: {0} {1}".format(list1, list2))

    def test_create_model(self):
        """
        Model.create_table
        """
        self.maxDiff = None
        scope_args = {'count': 0}

        def fake_dynamodb(obj, **kwargs):
            if kwargs == {'table_name': UserModel.Meta.table_name}:
                if scope_args['count'] == 0:
                    return HttpBadRequest(), {}
                else:
                    return MODEL_TABLE_DATA
            else:
                return HttpOK(content={}), {}

        fake_db = MagicMock()
        fake_db.side_effect = fake_dynamodb

        with patch(PATCH_METHOD, new=fake_db) as outer:
            with patch("pynamodb.connection.TableConnection.describe_table") as req:
                req.return_value = None
                with self.assertRaises(ValueError):
                    UserModel.create_table(read_capacity_units=2, write_capacity_units=2, wait=True)

        with patch(PATCH_METHOD, new=fake_db) as req:
            UserModel.create_table(read_capacity_units=2, write_capacity_units=2)

        # Test for default region
        self.assertEqual(UserModel.Meta.region, 'us-east-1')
        with patch(PATCH_METHOD) as req:
            req.return_value = HttpOK, MODEL_TABLE_DATA
            UserModel.create_table(read_capacity_units=2, write_capacity_units=2)
            # The default region is us-east-1
            self.assertEqual(req.call_args[0][0].region_name, 'us-east-1')

        # A table with a specified region
        self.assertEqual(RegionSpecificModel.Meta.region, 'us-west-1')
        with patch(PATCH_METHOD) as req:
            req.return_value = HttpOK, MODEL_TABLE_DATA
            RegionSpecificModel.create_table(read_capacity_units=2, write_capacity_units=2)
            self.assertEqual(req.call_args[0][0].region_name, 'us-west-1')

        # A table with a specified host
        self.assertEqual(HostSpecificModel.Meta.host, 'http://localhost')
        with patch(PATCH_METHOD) as req:
            req.return_value = HttpOK, MODEL_TABLE_DATA
            HostSpecificModel.create_table(read_capacity_units=2, write_capacity_units=2)
            self.assertEqual(req.call_args[0][0].host, 'http://localhost')

        # A table with a specified capacity
        self.assertEqual(UserModel.Meta.read_capacity_units, 25)
        self.assertEqual(UserModel.Meta.write_capacity_units, 25)

        def fake_wait(obj, **kwargs):
            if scope_args['count'] == 0:
                scope_args['count'] += 1
                return HttpBadRequest(), {}
            elif scope_args['count'] == 1 or scope_args['count'] == 2:
                data = copy.deepcopy(MODEL_TABLE_DATA)
                data['Table']['TableStatus'] = 'Creating'
                scope_args['count'] += 1
                return HttpOK(content=data), data
            else:
                return HttpOK(MODEL_TABLE_DATA), MODEL_TABLE_DATA

        mock_wait = MagicMock()
        mock_wait.side_effect = fake_wait

        scope_args = {'count': 0}
        with patch(PATCH_METHOD, new=mock_wait) as req:
            UserModel.create_table(wait=True)
            params = {
                'attribute_definitions': [
                    {
                        'AttributeName': 'user_name',
                        'AttributeType': 'S'
                    },
                    {
                        'AttributeName': 'user_id',
                        'AttributeType': 'S'
                    }
                ],
                'key_schema': [
                    {
                        'AttributeName': 'user_name',
                        'KeyType': 'HASH'
                    },
                    {
                        'AttributeName': 'user_id',
                        'KeyType': 'RANGE'
                    }
                ],
                'provisioned_throughput': {
                    'ReadCapacityUnits': 25, 'WriteCapacityUnits': 25
                },
                'table_name': 'UserModel'
            }

            self.assertEqual(req.call_args_list[1][1], params)

        def bad_server(obj, **kwargs):
            if scope_args['count'] == 0:
                scope_args['count'] += 1
                return HttpBadRequest(), {}
            elif scope_args['count'] == 1 or scope_args['count'] == 2:
                return HttpBadRequest(), {}

        bad_mock_server = MagicMock()
        bad_mock_server.side_effect = bad_server

        scope_args = {'count': 0}
        with patch(PATCH_METHOD, new=bad_mock_server) as req:
            self.assertRaises(
                TableError,
                UserModel.create_table,
                read_capacity_units=2,
                write_capacity_units=2,
                wait=True
            )

    def test_model_attrs(self):
        """
        Model()
        """
        with patch(PATCH_METHOD) as req:
            req.return_value = HttpOK(MODEL_TABLE_DATA), MODEL_TABLE_DATA
            item = UserModel('foo', 'bar')
            self.assertEqual(item.email, 'needs_email')
            self.assertEqual(item.callable_field, 42)
            self.assertEqual(
                repr(item), '{0}<{1}, {2}>'.format(UserModel.Meta.table_name, item.custom_user_name, item.user_id)
            )
            self.assertEqual(repr(UserModel._get_meta_data()), 'MetaTable<{0}>'.format('Thread'))

        with patch(PATCH_METHOD) as req:
            req.return_value = HttpOK(SIMPLE_MODEL_TABLE_DATA), SIMPLE_MODEL_TABLE_DATA
            item = SimpleUserModel('foo')
            self.assertEqual(repr(item), '{0}<{1}>'.format(SimpleUserModel.Meta.table_name, item.user_name))
            self.assertRaises(ValueError, item.save)

        self.assertRaises(ValueError, UserModel.from_raw_data, None)

        with patch(PATCH_METHOD) as req:
            req.return_value = HttpOK(), CUSTOM_ATTR_NAME_INDEX_TABLE_DATA
            item = CustomAttrNameModel('foo', 'bar', overidden_attr='test')
            self.assertEqual(item.overidden_attr, 'test')
            self.assertTrue(not hasattr(item, 'foo_attr'))

    def test_overidden_defaults(self):
        """
        Custom attribute names
        """
        schema = CustomAttrNameModel._get_schema()
        correct_schema = {
            'key_schema': [
                {'key_type': 'HASH', 'attribute_name': 'user_name'},
                {'key_type': 'RANGE', 'attribute_name': 'user_id'}
            ],
            'attribute_definitions': [
                {'attribute_type': 'S', 'attribute_name': 'user_name'},
                {'attribute_type': 'S', 'attribute_name': 'user_id'}
            ]
        }
        self.assert_dict_lists_equal(correct_schema['key_schema'], schema['key_schema'])
        self.assert_dict_lists_equal(correct_schema['attribute_definitions'], schema['attribute_definitions'])

    def test_refresh(self):
        """
        Model.refresh
        """
        with patch(PATCH_METHOD) as req:
            req.return_value = HttpOK(), MODEL_TABLE_DATA
            item = UserModel('foo', 'bar')

        with patch(PATCH_METHOD) as req:
            req.return_value = HttpOK(), {}
            self.assertRaises(item.DoesNotExist, item.refresh)

        with patch(PATCH_METHOD) as req:
            req.return_value = HttpOK(GET_MODEL_ITEM_DATA), GET_MODEL_ITEM_DATA
            item.refresh()
            self.assertEqual(
                item.user_name,
                GET_MODEL_ITEM_DATA.get(ITEM).get('user_name').get(STRING_SHORT))

    def test_complex_key(self):
        """
        Model with complex key
        """
        with patch(PATCH_METHOD) as req:
            req.return_value = HttpOK(), COMPLEX_TABLE_DATA
            item = ComplexKeyModel('test')

        with patch(PATCH_METHOD) as req:
            req.return_value = HttpOK(COMPLEX_ITEM_DATA), COMPLEX_ITEM_DATA
            item.refresh()

    def test_delete(self):
        """
        Model.delete
        """
        with patch(PATCH_METHOD) as req:
            req.return_value = HttpOK(), MODEL_TABLE_DATA
            item = UserModel('foo', 'bar')

        with patch(PATCH_METHOD) as req:
            req.return_value = HttpOK(), None
            item.delete()
            params = {
                'key': {
                    'user_id': {
                        'S': 'bar'
                    },
                    'user_name': {
                        'S': 'foo'
                    }
                },
                'return_consumed_capacity': 'TOTAL',
                'table_name': 'UserModel'
            }
            args = req.call_args[1]
            self.assertEqual(args, params)

        with patch(PATCH_METHOD) as req:
            req.return_value = HttpOK(), None
            item.delete(user_id='bar')
            params = {
                'key': {
                    'user_id': {
                        'S': 'bar'
                    },
                    'user_name': {
                        'S': 'foo'
                    }
                },
                'expected': {
                    'user_id': {
                        'Value': {'S': 'bar'},
                    }
                },
                'return_consumed_capacity': 'TOTAL',
                'table_name': 'UserModel'
            }
            args = req.call_args[1]
            self.assertEqual(args, params)

        with patch(PATCH_METHOD) as req:
            req.return_value = HttpOK(), None
            item.delete(user_id='bar')
            params = {
                'key': {
                    'user_id': {
                        'S': 'bar'
                    },
                    'user_name': {
                        'S': 'foo'
                    }
                },
                'expected': {
                    'user_id': {
                        'Value': {'S': 'bar'},
                    }
                },
                'return_consumed_capacity': 'TOTAL',
                'table_name': 'UserModel'
            }
            args = req.call_args[1]
            self.assertEqual(args, params)

        with patch(PATCH_METHOD) as req:
            req.return_value = HttpOK(), None
            item.delete(user_id='bar', email__contains='@', conditional_operator='AND')
            params = {
                'key': {
                    'user_id': {
                        'S': 'bar'
                    },
                    'user_name': {
                        'S': 'foo'
                    }
                },
                'expected': {
                    'email': {
                        'AttributeValueList': [
                            {'S': '@'}
                        ],
                        'ComparisonOperator': 'CONTAINS'
                    },
                    'user_id': {
                        'Value': {
                            'S': 'bar'
                        }
                    }
                },
                'conditional_operator': 'AND',
                'return_consumed_capacity': 'TOTAL',
                'table_name': 'UserModel'
            }
            args = req.call_args[1]
            self.assertEqual(args, params)

    def test_update_item(self):
        """
        Model.update_item
        """
        with patch(PATCH_METHOD) as req:
            req.return_value = HttpOK(), SIMPLE_MODEL_TABLE_DATA
            item = SimpleUserModel('foo', email='bar')

        with patch(PATCH_METHOD) as req:
            req.return_value = HttpOK(), {}
            item.save()

        with patch(PATCH_METHOD) as req:
            req.return_value = HttpOK({}), {
                ATTRIBUTES: {
                    "views": {
                        "N": "10"
                    }
                }
            }
            item.update_item('views', 10, action='add')
            args = req.call_args[1]
            params = {
                'table_name': 'SimpleModel',
                'return_values': 'ALL_NEW',
                'key': {
                    'user_name': {
                        'S': 'foo'
                    }
                },
                'attribute_updates': {
                    'views': {
                        'Action': 'ADD',
                        'Value': {
                            'N': '10'
                        }
                    }
                },
                'return_consumed_capacity': 'TOTAL'
            }
            self.assertEqual(args, params)

        with patch(PATCH_METHOD) as req:
            req.return_value = HttpOK({}), {
                ATTRIBUTES: {
                    "views": {
                        "N": "10"
                    }
                }
            }
            item.update_item('views', 10, action='add', user_name='foo', email__not_contains='@')
            args = req.call_args[1]
            params = {
                'table_name': 'SimpleModel',
                'return_values': 'ALL_NEW',
                'key': {
                    'user_name': {
                        'S': 'foo'
                    }
                },
                'expected': {
                    'user_name': {
                        'Value': {'S': 'foo'}
                    },
                    'email': {
                        'AttributeValueList': [
                            {'S': '@'}
                        ],
                        'ComparisonOperator': 'NOT_CONTAINS'
                    },
                },
                'attribute_updates': {
                    'views': {
                        'Action': 'ADD',
                        'Value': {
                            'N': '10'
                        }
                    }
                },
                'return_consumed_capacity': 'TOTAL'
            }
            self.assertEqual(args, params)

        with patch(PATCH_METHOD) as req:
            req.return_value = HttpOK({}), {
                ATTRIBUTES: {
                    "views": {
                        "N": "10"
                    }
                }
            }
            item.update_item('views', 10, action='add', user_name__exists=False)
            args = req.call_args[1]
            params = {
                'table_name': 'SimpleModel',
                'return_values': 'ALL_NEW',
                'key': {
                    'user_name': {
                        'S': 'foo'
                    }
                },
                'expected': {
                    'user_name': {'Exists': False}
                },
                'attribute_updates': {
                    'views': {
                        'Action': 'ADD',
                        'Value': {
                            'N': '10'
                        }
                    }
                },
                'return_consumed_capacity': 'TOTAL'
            }
            self.assertEqual(args, params)

        with patch(PATCH_METHOD) as req:
            req.return_value = HttpOK({}), {
                ATTRIBUTES: {
                    "views": {
                        "N": "10"
                    }
                }
            }
            # Reproduces https://github.com/jlafon/PynamoDB/issues/34
            item.email = None
            item.update_item('views', 10, action='add')
            args = req.call_args[1]
            params = {
                'table_name': 'SimpleModel',
                'return_values': 'ALL_NEW',
                'key': {
                    'user_name': {
                        'S': 'foo'
                    }
                },
                'attribute_updates': {
                    'views': {
                        'Action': 'ADD',
                        'Value': {
                            'N': '10'
                        }
                    }
                },
                'return_consumed_capacity': 'TOTAL'
            }
            self.assertEqual(args, params)

    def test_save(self):
        """
        Model.save
        """
        with patch(PATCH_METHOD) as req:
            req.return_value = HttpOK(), MODEL_TABLE_DATA
            item = UserModel('foo', 'bar')

        with patch(PATCH_METHOD) as req:
            req.return_value = HttpOK({}), {}
            item.save()
            args = req.call_args[1]
            params = {
                'item': {
                    'callable_field': {
                        'N': '42'
                    },
                    'email': {
                        'S': u'needs_email'
                    },
                    'user_id': {
                        'S': u'bar'
                    },
                    'user_name': {
                        'S': u'foo'
                    },
                },
                'return_consumed_capacity': 'TOTAL',
                'table_name': 'UserModel'
            }

            self.assertEqual(args, params)

        with patch(PATCH_METHOD) as req:
            req.return_value = HttpOK({}), {}
            item.save(email__exists=False)
            args = req.call_args[1]
            params = {
                'item': {
                    'callable_field': {
                        'N': '42'
                    },
                    'email': {
                        'S': u'needs_email'
                    },
                    'user_id': {
                        'S': u'bar'
                    },
                    'user_name': {
                        'S': u'foo'
                    },
                },
                'expected': {
                    'email': {
                        'Exists': False
                    }
                },
                'return_consumed_capacity': 'TOTAL',
                'table_name': 'UserModel'
            }
            self.assertEqual(args, params)

        with patch(PATCH_METHOD) as req:
            req.return_value = HttpOK({}), {}
            item.save(email__exists=False, zip_code__null=False)
            args = req.call_args[1]
            params = {
                'item': {
                    'callable_field': {
                        'N': '42'
                    },
                    'email': {
                        'S': u'needs_email'
                    },
                    'user_id': {
                        'S': u'bar'
                    },
                    'user_name': {
                        'S': u'foo'
                    },
                },
                'expected': {
                    'email': {
                        'Exists': False
                    },
                    'zip_code': {
                        'ComparisonOperator': 'NOT_NULL'
                    }
                },
                'return_consumed_capacity': 'TOTAL',
                'table_name': 'UserModel'
            }
            self.assertEqual(args, params)

        with patch(PATCH_METHOD) as req:
            req.return_value = HttpOK({}), {}
            item.save(user_name='bar', zip_code__null=True, email__contains='@', conditional_operator='OR')
            args = req.call_args[1]
            params = {
                'item': {
                    'callable_field': {
                        'N': '42'
                    },
                    'email': {
                        'S': u'needs_email'
                    },
                    'user_id': {
                        'S': u'bar'
                    },
                    'user_name': {
                        'S': u'foo'
                    },
                },
                'conditional_operator': 'OR',
                'expected': {
                    'user_name': {
                        'Value': {'S': 'bar'}
                    },
                    'zip_code': {
                        'ComparisonOperator': 'NULL'
                    },
                    'email': {
                        'ComparisonOperator': 'CONTAINS',
                        'AttributeValueList': [
                            {'S': '@'}
                        ]
                    }
                },
                'return_consumed_capacity': 'TOTAL',
                'table_name': 'UserModel'
            }
            self.assertEqual(args, params)

        with patch(PATCH_METHOD) as req:
            req.return_value = HttpOK({}), {}
            item.save(custom_user_name='foo')
            args = req.call_args[1]
            params = {
                'item': {
                    'callable_field': {
                        'N': '42'
                    },
                    'email': {
                        'S': u'needs_email'
                    },
                    'user_id': {
                        'S': u'bar'
                    },
                    'user_name': {
                        'S': u'foo'
                    },
                },
                'expected': {
                    'user_name': {
                        'Value': {'S': 'foo'}
                    }
                },
                'return_consumed_capacity': 'TOTAL',
                'table_name': 'UserModel'
            }
            self.assertEqual(args, params)

    def test_filter_count(self):
        """
        Model.count(**filters)
        """
        with patch(PATCH_METHOD) as req:

            req.return_value = HttpOK({'Count': 10}), {'Count': 10}
            res = UserModel.count('foo')
            self.assertEqual(res, 10)
            args = req.call_args[1]
            params = {
                'key_conditions': {
                    'user_name': {
                        'ComparisonOperator': 'EQ',
                        'AttributeValueList': [{'S': u'foo'}]
                    }
                },
                'table_name': 'UserModel',
                'return_consumed_capacity': 'TOTAL',
                'select': 'COUNT'
            }
            self.assertEqual(args, params)

    def test_count(self):
        """
        Model.count()
        """
        def fake_dynamodb(obj, **kwargs):
            return HttpOK(MODEL_TABLE_DATA), MODEL_TABLE_DATA

        fake_db = MagicMock()
        fake_db.side_effect = fake_dynamodb

        with patch(PATCH_METHOD, new=fake_db) as req:

            res = UserModel.count()
            self.assertEqual(res, 42)
            args = req.call_args[1]
            params = {'table_name': 'UserModel'}
            self.assertEqual(args, params)

    def test_index_count(self):
        """
        Model.index.count()
        """
        with patch(PATCH_METHOD) as req:
            req.return_value = HttpOK({'Count': 42}), {'Count': 42}
            res = CustomAttrNameModel.uid_index.count('foo', limit=2, user_name__begins_with='bar')
            self.assertEqual(res, 42)
            args = req.call_args[1]
            params = {
                'key_conditions': {
                    'user_name': {
                        'ComparisonOperator': 'BEGINS_WITH',
                        'AttributeValueList': [{'S': u'bar'}]
                    },
                    'user_id': {
                        'ComparisonOperator': 'EQ',
                        'AttributeValueList': [{'S': u'foo'}]
                    }
                },
                'index_name': 'uid_index',
                'table_name': 'CustomAttrModel',
                'return_consumed_capacity': 'TOTAL',
                'select': 'COUNT'
            }
            self.assertEqual(args, params)

    def test_query(self):
        """
        Model.query
        """
        with patch(PATCH_METHOD) as req:
            req.return_value = HttpOK(), MODEL_TABLE_DATA
            UserModel('foo', 'bar')

        with patch(PATCH_METHOD) as req:
            items = []
            for idx in range(10):
                item = copy.copy(GET_MODEL_ITEM_DATA.get(ITEM))
                item['user_id'] = {STRING_SHORT: 'id-{0}'.format(idx)}
                items.append(item)
            req.return_value = HttpOK({'Items': items}), {'Items': items}
            queried = []
            for item in UserModel.query('foo', user_id__between=['id-1', 'id-3']):
                queried.append(item._serialize().get(RANGE))
            self.assertListEqual(
                [item.get('user_id').get(STRING_SHORT) for item in items],
                queried
            )


        with patch(PATCH_METHOD) as req:
            items = []
            for idx in range(10):
                item = copy.copy(GET_MODEL_ITEM_DATA.get(ITEM))
                item['user_id'] = {STRING_SHORT: 'id-{0}'.format(idx)}
                items.append(item)
            req.return_value = HttpOK({'Items': items}), {'Items': items}
            queried = []
            for item in UserModel.query('foo', user_id__gt='id-1', user_id__le='id-2'):
                queried.append(item._serialize())
            self.assertTrue(len(queried) == len(items))

        with patch(PATCH_METHOD) as req:
            items = []
            for idx in range(10):
                item = copy.copy(GET_MODEL_ITEM_DATA.get(ITEM))
                item['user_id'] = {STRING_SHORT: 'id-{0}'.format(idx)}
                items.append(item)
            req.return_value = HttpOK({'Items': items}), {'Items': items}
            queried = []
            for item in UserModel.query('foo', user_id__lt='id-1'):
                queried.append(item._serialize())
            self.assertTrue(len(queried) == len(items))

        with patch(PATCH_METHOD) as req:
            items = []
            for idx in range(10):
                item = copy.copy(GET_MODEL_ITEM_DATA.get(ITEM))
                item['user_id'] = {STRING_SHORT: 'id-{0}'.format(idx)}
                items.append(item)
            req.return_value = HttpOK({'Items': items}), {'Items': items}
            queried = []
            for item in UserModel.query('foo', user_id__ge='id-1'):
                queried.append(item._serialize())
            self.assertTrue(len(queried) == len(items))

        with patch(PATCH_METHOD) as req:
            items = []
            for idx in range(10):
                item = copy.copy(GET_MODEL_ITEM_DATA.get(ITEM))
                item['user_id'] = {STRING_SHORT: 'id-{0}'.format(idx)}
                items.append(item)
            req.return_value = HttpOK({'Items': items}), {'Items': items}
            queried = []
            for item in UserModel.query('foo', user_id__le='id-1'):
                queried.append(item._serialize())
            self.assertTrue(len(queried) == len(items))

        with patch(PATCH_METHOD) as req:
            items = []
            for idx in range(10):
                item = copy.copy(GET_MODEL_ITEM_DATA.get(ITEM))
                item['user_id'] = {STRING_SHORT: 'id-{0}'.format(idx)}
                items.append(item)
            req.return_value = HttpOK({'Items': items}), {'Items': items}
            queried = []
            for item in UserModel.query('foo', user_id__eq='id-1'):
                queried.append(item._serialize())
            self.assertTrue(len(queried) == len(items))

        with patch(PATCH_METHOD) as req:
            items = []
            for idx in range(10):
                item = copy.copy(GET_MODEL_ITEM_DATA.get(ITEM))
                item['user_id'] = {STRING_SHORT: 'id-{0}'.format(idx)}
                items.append(item)
            req.return_value = HttpOK({'Items': items}), {'Items': items}
            queried = []
            for item in UserModel.query('foo', user_id__begins_with='id'):
                queried.append(item._serialize())
            self.assertTrue(len(queried) == len(items))

        with patch(PATCH_METHOD) as req:
            items = []
            for idx in range(10):
                item = copy.copy(GET_MODEL_ITEM_DATA.get(ITEM))
                item['user_id'] = {STRING_SHORT: 'id-{0}'.format(idx)}
                items.append(item)
            req.return_value = HttpOK({'Items': items}), {'Items': items}
            queried = []
            for item in UserModel.query('foo'):
                queried.append(item._serialize())
            self.assertTrue(len(queried) == len(items))

        def fake_query(*args, **kwargs):
            start_key = kwargs.get(pythonic(EXCLUSIVE_START_KEY), None)
            if start_key:
                item_idx = 0
                for query_item in BATCH_GET_ITEMS.get(RESPONSES).get(UserModel.Meta.table_name):
                    item_idx += 1
                    if query_item == start_key:
                        break
                query_items = BATCH_GET_ITEMS.get(RESPONSES).get(UserModel.Meta.table_name)[item_idx:item_idx+1]
            else:
                query_items = BATCH_GET_ITEMS.get(RESPONSES).get(UserModel.Meta.table_name)[:1]
            data = {
                ITEMS: query_items,
                LAST_EVALUATED_KEY: query_items[-1] if len(query_items) else None
            }
            return HttpOK(data), data

        mock_query = MagicMock()
        mock_query.side_effect = fake_query

        with patch(PATCH_METHOD, new=mock_query) as req:
            for item in UserModel.query('foo'):
                self.assertIsNotNone(item)

        with patch(PATCH_METHOD) as req:
            req.return_value = HttpOK(), CUSTOM_ATTR_NAME_INDEX_TABLE_DATA
            CustomAttrNameModel._get_meta_data()

        with patch(PATCH_METHOD) as req:
            req.return_value = HttpOK(), {ITEMS: [CUSTOM_ATTR_NAME_ITEM_DATA.get(ITEM)]}
            for item in CustomAttrNameModel.query('bar', overidden_user_name__eq='foo'):
                self.assertIsNotNone(item)

        with patch(PATCH_METHOD) as req:
            items = []
            for idx in range(10):
                item = copy.copy(GET_MODEL_ITEM_DATA.get(ITEM))
                item['user_id'] = {STRING_SHORT: 'id-{0}'.format(idx)}
                items.append(item)
            req.return_value = HttpOK({'Items': items}), {'Items': items}
            queried = []
            for item in UserModel.query(
                    'foo',
                    user_id__begins_with='id',
                    email__contains='@',
                    picture__null=False,
                    zip_code__between=[2, 3]):
                queried.append(item._serialize())
            params = {
                'key_conditions': {
                    'user_id': {
                        'AttributeValueList': [
                            {'S': 'id'}
                        ],
                        'ComparisonOperator': 'BEGINS_WITH'
                    },
                    'user_name': {
                        'AttributeValueList': [
                            {'S': 'foo'}
                        ],
                        'ComparisonOperator': 'EQ'
                    }
                },
                'query_filter': {
                    'email': {
                        'AttributeValueList': [
                            {'S': '@'}
                        ],
                        'ComparisonOperator': 'CONTAINS'
                    },
                    'zip_code': {
                        'ComparisonOperator': 'BETWEEN',
                        'AttributeValueList': [
                            {'N': '2'},
                            {'N': '3'}
                        ]
                    },
                    'picture': {
                        'ComparisonOperator': 'NOT_NULL'
                    }
                },
                'return_consumed_capacity': 'TOTAL',
                'table_name': 'UserModel'
            }
            self.assertEqual(params, req.call_args[1])
            self.assertTrue(len(queried) == len(items))

<<<<<<< HEAD
    def test_scan_limit(self):
        """
        Model.scan(limit)
        """
        def fake_scan(*args, **kwargs):
            scan_items = BATCH_GET_ITEMS.get(RESPONSES).get(UserModel.Meta.table_name)
            data = {
                ITEM_COUNT: len(scan_items),
                ITEMS: scan_items,
            }
            return HttpOK(data), data

        mock_scan = MagicMock()
        mock_scan.side_effect = fake_scan

        with patch(PATCH_METHOD, new=mock_scan) as req:
            count = 0
            for item in UserModel.scan(limit=4):
                count += 1
                self.assertIsNotNone(item)
            self.assertEqual(count, 4)
=======
        with patch(PATCH_METHOD) as req:
            items = []
            for idx in range(10):
                item = copy.copy(GET_MODEL_ITEM_DATA.get(ITEM))
                item['user_id'] = {STRING_SHORT: 'id-{0}'.format(idx)}
                items.append(item)
            req.return_value = HttpOK({'Items': items}), {'Items': items}
            queried = []
            for item in UserModel.query(
                    'foo',
                    user_id__begins_with='id',
                    email__contains='@',
                    picture__null=False,
                    zip_code__ge=2,
                    zip_code__le=3,
                    conditional_operator='AND'):
                queried.append(item._serialize())
            params = {
                'key_conditions': {
                    'user_id': {
                        'AttributeValueList': [
                            {'S': 'id'}
                        ],
                        'ComparisonOperator': 'BEGINS_WITH'
                    },
                    'user_name': {
                        'AttributeValueList': [
                            {'S': 'foo'}
                        ],
                        'ComparisonOperator': 'EQ'
                    }
                },
                'query_filter': {
                    'email': {
                        'AttributeValueList': [
                            {'S': '@'}
                        ],
                        'ComparisonOperator': 'CONTAINS'
                    },
                    'zip_code': {
                        'ComparisonOperator': 'GE',
                        'AttributeValueList': [
                            {'N': '2'},
                        ]
                    },
                    'picture': {
                        'ComparisonOperator': 'NOT_NULL'
                    }
                },
                'conditional_operator': 'AND',
                'return_consumed_capacity': 'TOTAL',
                'table_name': 'UserModel'
            }
            self.assertEqual(params, req.call_args[1])
            self.assertTrue(len(queried) == len(items))
>>>>>>> 028743c5

    def test_scan(self):
        """
        Model.scan
        """
        with patch(PATCH_METHOD) as req:
            items = []
            for idx in range(10):
                item = copy.copy(GET_MODEL_ITEM_DATA.get(ITEM))
                item['user_id'] = {STRING_SHORT: 'id-{0}'.format(idx)}
                items.append(item)
            req.return_value = HttpOK({'Items': items}), {'Items': items}
            scanned_items = []
            for item in UserModel.scan():
                scanned_items.append(item._serialize().get(RANGE))
            self.assertListEqual(
                [item.get('user_id').get(STRING_SHORT) for item in items],
                scanned_items
            )

        def fake_scan(*args, **kwargs):
            start_key = kwargs.get(pythonic(EXCLUSIVE_START_KEY), None)
            if start_key:
                item_idx = 0
                for scan_item in BATCH_GET_ITEMS.get(RESPONSES).get(UserModel.Meta.table_name):
                    item_idx += 1
                    if scan_item == start_key:
                        break
                scan_items = BATCH_GET_ITEMS.get(RESPONSES).get(UserModel.Meta.table_name)[item_idx:item_idx+1]
            else:
                scan_items = BATCH_GET_ITEMS.get(RESPONSES).get(UserModel.Meta.table_name)[:1]
            data = {
                ITEMS: scan_items,
                LAST_EVALUATED_KEY: scan_items[-1] if len(scan_items) else None
            }
            return HttpOK(data), data

        mock_scan = MagicMock()
        mock_scan.side_effect = fake_scan

        with patch(PATCH_METHOD, new=mock_scan) as req:
            for item in UserModel.scan():
                self.assertIsNotNone(item)

        with patch(PATCH_METHOD) as req:
            items = []
            for idx in range(10):
                item = copy.copy(GET_MODEL_ITEM_DATA.get(ITEM))
                item['user_id'] = {STRING_SHORT: 'id-{0}'.format(idx)}
                items.append(item)
            req.return_value = HttpOK({'Items': items}), {'Items': items}
            for item in UserModel.scan(user_id__contains='tux', zip_code__null=False, email__null=True):
                self.assertIsNotNone(item)
            params = {
                'return_consumed_capacity': 'TOTAL',
                'scan_filter': {
                    'user_id': {
                        'AttributeValueList': [
                            {'S': 'tux'}
                        ],
                        'ComparisonOperator': 'CONTAINS'
                    },
                    'zip_code': {
                        'ComparisonOperator': 'NOT_NULL'
                    },
                    'email': {
                        'ComparisonOperator': 'NULL'
                    }
                },
                'table_name': 'UserModel'
            }
            self.assertEquals(params, req.call_args[1])

        with patch(PATCH_METHOD) as req:
            items = []
            for idx in range(10):
                item = copy.copy(GET_MODEL_ITEM_DATA.get(ITEM))
                item['user_id'] = {STRING_SHORT: 'id-{0}'.format(idx)}
                items.append(item)
            req.return_value = HttpOK({'Items': items}), {'Items': items}
            for item in UserModel.scan(
                    user_id__contains='tux',
                    zip_code__null=False,
                    conditional_operator='OR',
                    email__null=True):
                self.assertIsNotNone(item)
            params = {
                'return_consumed_capacity': 'TOTAL',
                'scan_filter': {
                    'user_id': {
                        'AttributeValueList': [
                            {'S': 'tux'}
                        ],
                        'ComparisonOperator': 'CONTAINS'
                    },
                    'zip_code': {
                        'ComparisonOperator': 'NOT_NULL'
                    },
                    'email': {
                        'ComparisonOperator': 'NULL'
                    },
                },
                'conditional_operator': 'OR',
                'table_name': 'UserModel'
            }
            self.assertEquals(params, req.call_args[1])

    def test_get(self):
        """
        Model.get
        """
        def fake_dynamodb(*args, **kwargs):
            if kwargs == {'table_name': UserModel.Meta.table_name}:
                return HttpOK(MODEL_TABLE_DATA), MODEL_TABLE_DATA
            elif kwargs == {
                'return_consumed_capacity': 'TOTAL',
                'table_name': 'UserModel',
                'key': {'user_name': {'S': 'foo'},
                        'user_id': {'S': 'bar'}}, 'consistent_read': False}:
                return HttpOK(GET_MODEL_ITEM_DATA), GET_MODEL_ITEM_DATA
            return HttpOK(), MODEL_TABLE_DATA

        fake_db = MagicMock()
        fake_db.side_effect = fake_dynamodb

        with patch(PATCH_METHOD, new=fake_db) as req:
            item = UserModel.get(
                'foo',
                'bar'
            )
            self.assertEqual(item._get_keys(), {'user_id': 'bar', 'user_name': 'foo'})
            params = {
                'consistent_read': False,
                'key': {
                    'user_id': {
                        'S': 'bar'
                    },
                    'user_name': {
                        'S': 'foo'
                    }
                },
                'return_consumed_capacity': 'TOTAL',
                'table_name': 'UserModel'
            }
            self.assertEqual(req.call_args[1], params)
            item.zip_code = 88030
            self.assertEqual(item.zip_code, 88030)

        with patch(PATCH_METHOD) as req:
            req.return_value = HttpOK({}), {}
            self.assertRaises(UserModel.DoesNotExist, UserModel.get, 'foo', 'bar')

        with patch(PATCH_METHOD) as req:
            req.return_value = HttpOK(), CUSTOM_ATTR_NAME_INDEX_TABLE_DATA
            CustomAttrNameModel._get_meta_data()

        with patch(PATCH_METHOD) as req:
            req.return_value = HttpOK(), {"ConsumedCapacity": {"CapacityUnits": 0.5, "TableName": "UserModel"}}
            self.assertRaises(CustomAttrNameModel.DoesNotExist, CustomAttrNameModel.get, 'foo', 'bar')

        with patch(PATCH_METHOD) as req:
            req.return_value = HttpOK({}), {}
            self.assertRaises(CustomAttrNameModel.DoesNotExist, CustomAttrNameModel.get, 'foo', 'bar')

        with patch(PATCH_METHOD) as req:
            req.return_value = HttpOK({}), CUSTOM_ATTR_NAME_ITEM_DATA
            item = CustomAttrNameModel.get('foo', 'bar')
            self.assertEqual(item.overidden_attr, CUSTOM_ATTR_NAME_ITEM_DATA['Item']['foo_attr']['S'])
            self.assertEqual(item.overidden_user_name, CUSTOM_ATTR_NAME_ITEM_DATA['Item']['user_name']['S'])
            self.assertEqual(item.overidden_user_id, CUSTOM_ATTR_NAME_ITEM_DATA['Item']['user_id']['S'])

    def test_batch_get(self):
        """
        Model.batch_get
        """
        with patch(PATCH_METHOD) as req:
            req.return_value = HttpOK(), SIMPLE_MODEL_TABLE_DATA
            SimpleUserModel('foo')

        with patch(PATCH_METHOD) as req:
            req.return_value = HttpOK(), SIMPLE_BATCH_GET_ITEMS
            item_keys = ['hash-{0}'.format(x) for x in range(10)]
            for item in SimpleUserModel.batch_get(item_keys):
                self.assertIsNotNone(item)
            params = {
                'return_consumed_capacity': 'TOTAL',
                'request_items': {
                    'SimpleModel': {
                        'Keys': [
                            {'user_name': {'S': 'hash-9'}},
                            {'user_name': {'S': 'hash-8'}},
                            {'user_name': {'S': 'hash-7'}},
                            {'user_name': {'S': 'hash-6'}},
                            {'user_name': {'S': 'hash-5'}},
                            {'user_name': {'S': 'hash-4'}},
                            {'user_name': {'S': 'hash-3'}},
                            {'user_name': {'S': 'hash-2'}},
                            {'user_name': {'S': 'hash-1'}},
                            {'user_name': {'S': 'hash-0'}}
                        ]
                    }
                }
            }
            self.assertEqual(params, req.call_args[1])

        with patch(PATCH_METHOD) as req:
            req.return_value = HttpOK(), MODEL_TABLE_DATA
            UserModel('foo', 'bar')

        with patch(PATCH_METHOD) as req:
            item_keys = [('hash-{0}'.format(x), '{0}'.format(x)) for x in range(10)]
            item_keys_copy = list(item_keys)
            req.return_value = HttpOK(), BATCH_GET_ITEMS
            for item in UserModel.batch_get(item_keys):
                self.assertIsNotNone(item)
            self.assertEqual(item_keys, item_keys_copy)
            params = {
                'request_items': {
                    'UserModel': {
                        'Keys': [
                            {'user_name': {'S': 'hash-0'}, 'user_id': {'S': '0'}},
                            {'user_name': {'S': 'hash-1'}, 'user_id': {'S': '1'}},
                            {'user_name': {'S': 'hash-2'}, 'user_id': {'S': '2'}},
                            {'user_name': {'S': 'hash-3'}, 'user_id': {'S': '3'}},
                            {'user_name': {'S': 'hash-4'}, 'user_id': {'S': '4'}},
                            {'user_name': {'S': 'hash-5'}, 'user_id': {'S': '5'}},
                            {'user_name': {'S': 'hash-6'}, 'user_id': {'S': '6'}},
                            {'user_name': {'S': 'hash-7'}, 'user_id': {'S': '7'}},
                            {'user_name': {'S': 'hash-8'}, 'user_id': {'S': '8'}},
                            {'user_name': {'S': 'hash-9'}, 'user_id': {'S': '9'}}
                        ]
                    }
                }
            }
            args = req.call_args[1]
            self.assertTrue('request_items' in params)
            self.assertTrue('UserModel' in params['request_items'])
            self.assertTrue('Keys' in params['request_items']['UserModel'])
            self.assert_dict_lists_equal(
                params['request_items']['UserModel']['Keys'],
                args['request_items']['UserModel']['Keys'],
            )

        def fake_batch_get(*batch_args, **kwargs):
            if pythonic(REQUEST_ITEMS) in kwargs:
                batch_item = kwargs.get(pythonic(REQUEST_ITEMS)).get(UserModel.Meta.table_name).get(KEYS)[0]
                batch_items = kwargs.get(pythonic(REQUEST_ITEMS)).get(UserModel.Meta.table_name).get(KEYS)[1:]
                response = {
                    UNPROCESSED_KEYS: {
                        UserModel.Meta.table_name: {
                            KEYS: batch_items
                        }
                    },
                    RESPONSES: {
                        UserModel.Meta.table_name: [batch_item]
                    }
                }
                return HttpOK(response), response
            return HttpOK({}), {}

        batch_get_mock = MagicMock()
        batch_get_mock.side_effect = fake_batch_get

        with patch(PATCH_METHOD, new=batch_get_mock) as req:
            item_keys = [('hash-{0}'.format(x), '{0}'.format(x)) for x in range(200)]
            for item in UserModel.batch_get(item_keys):
                self.assertIsNotNone(item)

    def test_batch_write(self):
        """
        Model.batch_write
        """
        with patch(PATCH_METHOD) as req:
            req.return_value = HttpOK({}), {}

            with UserModel.batch_write(auto_commit=False) as batch:
                pass

            with UserModel.batch_write() as batch:
                self.assertIsNone(batch.commit())

            with self.assertRaises(ValueError):
                with UserModel.batch_write(auto_commit=False) as batch:
                    items = [UserModel('hash-{0}'.format(x), '{0}'.format(x)) for x in range(26)]
                    for item in items:
                        batch.delete(item)
                    self.assertRaises(ValueError, batch.save, UserModel('asdf', '1234'))

            with UserModel.batch_write(auto_commit=False) as batch:
                items = [UserModel('hash-{0}'.format(x), '{0}'.format(x)) for x in range(25)]
                for item in items:
                    batch.delete(item)
                self.assertRaises(ValueError, batch.save, UserModel('asdf', '1234'))

            with UserModel.batch_write(auto_commit=False) as batch:
                items = [UserModel('hash-{0}'.format(x), '{0}'.format(x)) for x in range(25)]
                for item in items:
                    batch.save(item)
                self.assertRaises(ValueError, batch.save, UserModel('asdf', '1234'))

            with UserModel.batch_write() as batch:
                items = [UserModel('hash-{0}'.format(x), '{0}'.format(x)) for x in range(30)]
                for item in items:
                    batch.delete(item)

            with UserModel.batch_write() as batch:
                items = [UserModel('hash-{0}'.format(x), '{0}'.format(x)) for x in range(30)]
                for item in items:
                    batch.save(item)

        def fake_unprocessed_keys(*args, **kwargs):
            if pythonic(REQUEST_ITEMS) in kwargs:
                batch_items = kwargs.get(pythonic(REQUEST_ITEMS)).get(UserModel.Meta.table_name)[1:]
                unprocessed = {
                    UNPROCESSED_KEYS: {
                        UserModel.Meta.table_name: batch_items
                    }
                }
                return HttpOK(unprocessed), unprocessed
            return HttpOK({}), {}

        batch_write_mock = MagicMock()
        batch_write_mock.side_effect = fake_unprocessed_keys

        with patch(PATCH_METHOD, new=batch_write_mock) as req:
            items = [UserModel('hash-{0}'.format(x), '{0}'.format(x)) for x in range(500)]
            for item in items:
                batch.save(item)

    def test_index_queries(self):
        """
        Models.Index.Query
        """
        with patch(PATCH_METHOD) as req:
            req.return_value = HttpOK(), CUSTOM_ATTR_NAME_INDEX_TABLE_DATA
            CustomAttrNameModel._get_meta_data()

        with patch(PATCH_METHOD) as req:
            req.return_value = HttpOK(), INDEX_TABLE_DATA
            IndexedModel._get_connection().describe_table()

        with patch(PATCH_METHOD) as req:
            req.return_value = HttpOK(), LOCAL_INDEX_TABLE_DATA
            LocalIndexedModel._get_meta_data()

        self.assertEqual(IndexedModel.include_index.Meta.index_name, "non_key_idx")

        queried = []
        with patch(PATCH_METHOD) as req:
            with self.assertRaises(ValueError):
                for item in IndexedModel.email_index.query('foo', user_id__between=['id-1', 'id-3']):
                    queried.append(item._serialize().get(RANGE))

        with patch(PATCH_METHOD) as req:
            with self.assertRaises(ValueError):
                for item in IndexedModel.email_index.query('foo', user_name__startswith='foo'):
                    queried.append(item._serialize().get(RANGE))

        with patch(PATCH_METHOD) as req:
            with self.assertRaises(ValueError):
                for item in IndexedModel.email_index.query('foo', name='foo'):
                    queried.append(item._serialize().get(RANGE))

        with patch(PATCH_METHOD) as req:
            items = []
            for idx in range(10):
                item = copy.copy(GET_MODEL_ITEM_DATA.get(ITEM))
                item['user_name'] = {STRING_SHORT: 'id-{0}'.format(idx)}
                item['email'] = {STRING_SHORT: 'id-{0}'.format(idx)}
                items.append(item)
            req.return_value = HttpOK({'Items': items}), {'Items': items}
            queried = []

            for item in IndexedModel.email_index.query('foo', limit=2, user_name__begins_with='bar'):
                queried.append(item._serialize())

            params = {
                'key_conditions': {
                    'user_name': {
                        'ComparisonOperator': 'BEGINS_WITH',
                        'AttributeValueList': [
                            {
                                'S': u'bar'
                            }
                        ]
                    },
                    'email': {
                        'ComparisonOperator': 'EQ',
                        'AttributeValueList': [
                            {
                                'S': u'foo'
                            }
                        ]
                    }
                },
                'index_name': 'custom_idx_name',
                'table_name': 'IndexedModel',
                'return_consumed_capacity': 'TOTAL',
                'limit': 2
            }
            self.assertEqual(req.call_args[1], params)

        with patch(PATCH_METHOD) as req:
            items = []
            for idx in range(10):
                item = copy.copy(GET_MODEL_ITEM_DATA.get(ITEM))
                item['user_name'] = {STRING_SHORT: 'id-{0}'.format(idx)}
                item['email'] = {STRING_SHORT: 'id-{0}'.format(idx)}
                items.append(item)
            req.return_value = HttpOK({'Items': items}), {'Items': items}
            queried = []

            for item in LocalIndexedModel.email_index.query(
                    'foo',
                    limit=1,
                    user_name__begins_with='bar',
                    aliases__contains=1):
                queried.append(item._serialize())

            params = {
                'key_conditions': {
                    'user_name': {
                        'ComparisonOperator': 'BEGINS_WITH',
                        'AttributeValueList': [
                            {
                                'S': u'bar'
                            }
                        ]
                    },
                    'email': {
                        'ComparisonOperator': 'EQ',
                        'AttributeValueList': [
                            {
                                'S': u'foo'
                            }
                        ]
                    }
                },
                'query_filter': {
                    'aliases': {
                        'AttributeValueList': [
                            {
                                'SS': ['1']
                            }
                        ],
                        'ComparisonOperator': 'CONTAINS'
                    }
                },
                'index_name': 'email_index',
                'table_name': 'LocalIndexedModel',
                'return_consumed_capacity': 'TOTAL',
                'limit': 1
            }
            self.assertEqual(req.call_args[1], params)

        with patch(PATCH_METHOD) as req:
            items = []
            for idx in range(10):
                item = copy.copy(GET_MODEL_ITEM_DATA.get(ITEM))
                item['user_name'] = {STRING_SHORT: 'id-{0}'.format(idx)}
                items.append(item)
            req.return_value = HttpOK({'Items': items}), {'Items': items}
            queried = []

            for item in CustomAttrNameModel.uid_index.query('foo', limit=2, user_name__begins_with='bar'):
                queried.append(item._serialize())

            params = {
                'key_conditions': {
                    'user_name': {
                        'ComparisonOperator': 'BEGINS_WITH',
                        'AttributeValueList': [
                            {
                                'S': u'bar'
                            }
                        ]
                    },
                    'user_id': {
                        'ComparisonOperator': 'EQ',
                        'AttributeValueList': [
                            {
                                'S': u'foo'
                            }
                        ]
                    }
                },
                'index_name': 'uid_index',
                'table_name': 'CustomAttrModel',
                'return_consumed_capacity': 'TOTAL',
                'limit': 2
            }
            self.assertEqual(req.call_args[1], params)

    def test_multiple_indices_share_non_key_attribute(self):
        """
        Models.Model
        """
        scope_args = {'count': 0}

        def fake_dynamodb(obj, **kwargs):
            if scope_args['count'] == 0:
                scope_args['count'] += 1
                return HttpBadRequest(), {}
            else:
                return HttpOK({}), {}

        fake_db = MagicMock()
        fake_db.side_effect = fake_dynamodb

        with patch(PATCH_METHOD, new=fake_db) as req:
            IndexedModel.create_table(read_capacity_units=2, write_capacity_units=2)
            params = {
                'attribute_definitions': [
                    {'AttributeName': 'email', 'AttributeType': 'S'},
                    {'AttributeName': 'numbers', 'AttributeType': 'NS'},
                    {'AttributeName': 'user_name', 'AttributeType': 'S'}
                ]
            }
            args = req.call_args[1]
            self.assert_dict_lists_equal(args['attribute_definitions'], params['attribute_definitions'])

        scope_args['count'] = 0

        with patch(PATCH_METHOD, new=fake_db) as req:
            GameModel.create_table()
            params = {
                'key_schema': [
                    {'KeyType': 'HASH', 'AttributeName': 'player_id'},
                    {'KeyType': 'RANGE', 'AttributeName': 'created_time'}
                ],
                'local_secondary_indexes': [
                    {
                        'KeySchema': [
                            {'KeyType': 'HASH', 'AttributeName': 'player_id'},
                            {'KeyType': 'RANGE', 'AttributeName': 'winner_id'}
                        ],
                        'IndexName': 'player_opponent_index',
                        'Projection': {'ProjectionType': 'ALL'}
                    }
                ],
                'table_name': 'GameModel',
                'provisioned_throughput': {'WriteCapacityUnits': 1, 'ReadCapacityUnits': 1},
                'global_secondary_indexes': [
                    {
                        'ProvisionedThroughput': {'WriteCapacityUnits': 1, 'ReadCapacityUnits': 1},
                        'KeySchema': [
                            {'KeyType': 'HASH', 'AttributeName': 'winner_id'},
                            {'KeyType': 'RANGE', 'AttributeName': 'created_time'}
                        ],
                        'IndexName': 'opponent_time_index',
                        'Projection': {'ProjectionType': 'ALL'}
                    }
                ],
                'attribute_definitions': [
                    {'AttributeName': 'created_time', 'AttributeType': 'S'},
                    {'AttributeName': 'player_id', 'AttributeType': 'S'},
                    {'AttributeName': 'winner_id', 'AttributeType': 'S'}
                ]
            }
            args = req.call_args[1]
            for key in ['key_schema', 'attribute_definitions', 'local_secondary_indexes', 'global_secondary_indexes']:
                self.assert_dict_lists_equal(args[key], params[key])

    def test_global_index(self):
        """
        Models.GlobalSecondaryIndex
        """
        self.assertIsNotNone(IndexedModel.email_index._hash_key_attribute())
        self.assertEqual(IndexedModel.email_index.Meta.projection.projection_type, AllProjection.projection_type)
        with patch(PATCH_METHOD) as req:
            req.return_value = HttpOK(), INDEX_TABLE_DATA
            with self.assertRaises(ValueError):
                IndexedModel('foo', 'bar')
            IndexedModel._get_meta_data()

        scope_args = {'count': 0}

        def fake_dynamodb(obj, **kwargs):
            if scope_args['count'] == 0:
                scope_args['count'] += 1
                return HttpBadRequest(), {}
            else:
                return HttpOK({}), {}

        fake_db = MagicMock()
        fake_db.side_effect = fake_dynamodb

        with patch(PATCH_METHOD, new=fake_db) as req:
            IndexedModel.create_table(read_capacity_units=2, write_capacity_units=2)
            params = {
                'attribute_definitions': [
                    {'attribute_name': 'email', 'attribute_type': 'S'},
                    {'attribute_name': 'numbers', 'attribute_type': 'NS'}
                ],
                'key_schema': [
                    {'AttributeName': 'numbers', 'KeyType': 'RANGE'},
                    {'AttributeName': 'email', 'KeyType': 'HASH'}
                ]
            }
            schema = IndexedModel.email_index._get_schema()
            args = req.call_args[1]
            self.assertEqual(
                args['global_secondary_indexes'][0]['ProvisionedThroughput'],
                {
                    'ReadCapacityUnits': 2,
                    'WriteCapacityUnits': 1
                }
            )
            self.assert_dict_lists_equal(schema['key_schema'], params['key_schema'])
            self.assert_dict_lists_equal(schema['attribute_definitions'], params['attribute_definitions'])

    def test_local_index(self):
        """
        Models.LocalSecondaryIndex
        """
        with self.assertRaises(ValueError):
            with patch(PATCH_METHOD) as req:
                req.return_value = HttpOK(), LOCAL_INDEX_TABLE_DATA
                # This table has no range key
                LocalIndexedModel('foo', 'bar')

        with patch(PATCH_METHOD) as req:
            req.return_value = HttpOK(), LOCAL_INDEX_TABLE_DATA
            LocalIndexedModel('foo')

        schema = IndexedModel._get_indexes()

        expected = {
            'local_secondary_indexes': [
                {
                    'key_schema': [
                        {'KeyType': 'HASH', 'AttributeName': 'email'},
                        {'KeyType': 'RANGE', 'AttributeName': 'numbers'}
                    ],
                    'index_name': 'include_index',
                    'projection': {
                        'ProjectionType': 'INCLUDE',
                        'NonKeyAttributes': ['numbers']
                    }
                }
            ],
            'global_secondary_indexes': [
                {
                    'key_schema': [
                        {'KeyType': 'HASH', 'AttributeName': 'email'},
                        {'KeyType': 'RANGE', 'AttributeName': 'numbers'}
                    ],
                    'index_name': 'email_index',
                    'projection': {'ProjectionType': 'ALL'},
                    'provisioned_throughput': {
                        'WriteCapacityUnits': 1,
                        'ReadCapacityUnits': 2
                    }
                }
            ],
            'attribute_definitions': [
                {'attribute_type': 'S', 'attribute_name': 'email'},
                {'attribute_type': 'NS', 'attribute_name': 'numbers'},
                {'attribute_type': 'S', 'attribute_name': 'email'},
                {'attribute_type': 'NS', 'attribute_name': 'numbers'}
            ]
        }
        self.assert_dict_lists_equal(
            schema['attribute_definitions'],
            expected['attribute_definitions']
        )
        self.assertEqual(schema['local_secondary_indexes'][0]['projection']['ProjectionType'], 'INCLUDE')
        self.assertEqual(schema['local_secondary_indexes'][0]['projection']['NonKeyAttributes'], ['numbers'])

        scope_args = {'count': 0}

        def fake_dynamodb(obj, **kwargs):
            if scope_args['count'] == 0:
                scope_args['count'] += 1
                return HttpBadRequest(), {}
            else:
                return HttpOK(content={}), {}

        fake_db = MagicMock()
        fake_db.side_effect = fake_dynamodb

        with patch(PATCH_METHOD, new=fake_db) as req:
            LocalIndexedModel.create_table(read_capacity_units=2, write_capacity_units=2)
            params = OrderedDict({
                'attribute_definitions': [
                    {
                        'attribute_name': 'email', 'attribute_type': 'S'
                    },
                    {
                        'attribute_name': 'numbers',
                        'attribute_type': 'NS'
                    }
                ],
                'key_schema': [
                    {
                        'AttributeName': 'email', 'KeyType': 'HASH'
                    },
                    {
                        'AttributeName': 'numbers', 'KeyType': 'RANGE'
                    }
                ]
            })
            schema = LocalIndexedModel.email_index._get_schema()
            args = req.call_args[1]
            self.assert_dict_lists_equal(schema['attribute_definitions'], params['attribute_definitions'])
            self.assert_dict_lists_equal(schema['key_schema'], params['key_schema'])
            self.assertTrue('ProvisionedThroughput' not in args['local_secondary_indexes'][0])

    def test_projections(self):
        """
        Models.Projection
        """
        projection = AllProjection()
        self.assertEqual(projection.projection_type, ALL)

        projection = KeysOnlyProjection()
        self.assertEqual(projection.projection_type, KEYS_ONLY)

        projection = IncludeProjection(non_attr_keys=['foo', 'bar'])
        self.assertEqual(projection.projection_type, INCLUDE)
        self.assertEqual(projection.non_key_attributes, ['foo', 'bar'])

        self.assertRaises(ValueError, IncludeProjection, None)

        with self.assertRaises(ValueError):
            class BadIndex(Index):
                pass
            BadIndex()

        with self.assertRaises(ValueError):
            class BadIndex(Index):
                class Meta:
                    pass
                pass
            BadIndex()

    def test_throttle(self):
        """
        Throttle.add_record
        """
        throt = Throttle(30)
        throt.add_record(None)
        for i in range(10):
            throt.add_record(1)
            throt.throttle()
        for i in range(2):
            throt.add_record(50)
            throt.throttle()

    def test_old_style_model_exception(self):
        """
        Display warning for pre v1.0 Models
        """
        with self.assertRaises(AttributeError):
            OldStyleModel._get_meta_data()

        with self.assertRaises(AttributeError):
            OldStyleModel.exists()

    def test_dumps(self):
        """
        Model.dumps
        """
        with patch(PATCH_METHOD) as req:
            items = []
            for idx in range(10):
                item = copy.copy(GET_MODEL_ITEM_DATA.get(ITEM))
                item['user_id'] = {STRING_SHORT: 'id-{0}'.format(idx)}
                item['email'] = {STRING_SHORT: 'email-{0}'.format(random.randint(0, 65536))}
                item['picture'] = {BINARY_SHORT: BINARY_ATTR_DATA}
                items.append(item)
            req.return_value = HttpOK({'Items': items}), {'Items': items}
            content = UserModel.dumps()
            serialized_items = json.loads(content)
            for original, new_item in zip(items, serialized_items):
                self.assertEqual(new_item[0], original['user_name'][STRING_SHORT])
                self.assertEqual(new_item[1][pythonic(ATTRIBUTES)]['zip_code']['N'], original['zip_code']['N'])
                self.assertEqual(new_item[1][pythonic(ATTRIBUTES)]['email']['S'], original['email']['S'])
                self.assertEqual(new_item[1][pythonic(ATTRIBUTES)]['picture']['B'], original['picture']['B'])

    def test_loads(self):
        """
        Model.loads
        """
        with patch(PATCH_METHOD) as req:
            req.return_value = HttpOK({}), {}
            UserModel.loads(json.dumps(SERIALIZED_TABLE_DATA))

        args = {
            'UserModel': [
                {
                    'PutRequest': {
                        'Item': {
                            'user_id': {'S': u'id-0'},
                            'callable_field': {'N': '42'},
                            'user_name': {'S': u'foo'},
                            'email': {'S': u'email-7980'},
                            'picture': {
                                "B": "aGVsbG8sIHdvcmxk"
                            },
                            'zip_code': {'N': '88030'}
                        }
                    }
                },
                {
                    'PutRequest': {
                        'Item': {
                            'user_id': {'S': u'id-1'},
                            'callable_field': {'N': '42'},
                            'user_name': {'S': u'foo'},
                            'email': {'S': u'email-19770'},
                            'picture': {
                                "B": "aGVsbG8sIHdvcmxk"
                            },
                            'zip_code': {'N': '88030'}
                        }
                    }
                }
            ]
        }
        self.assert_dict_lists_equal(req.call_args[1]['request_items']['UserModel'], args['UserModel'])<|MERGE_RESOLUTION|>--- conflicted
+++ resolved
@@ -1139,7 +1139,6 @@
             self.assertEqual(params, req.call_args[1])
             self.assertTrue(len(queried) == len(items))
 
-<<<<<<< HEAD
     def test_scan_limit(self):
         """
         Model.scan(limit)
@@ -1161,7 +1160,7 @@
                 count += 1
                 self.assertIsNotNone(item)
             self.assertEqual(count, 4)
-=======
+
         with patch(PATCH_METHOD) as req:
             items = []
             for idx in range(10):
@@ -1217,7 +1216,6 @@
             }
             self.assertEqual(params, req.call_args[1])
             self.assertTrue(len(queried) == len(items))
->>>>>>> 028743c5
 
     def test_scan(self):
         """
