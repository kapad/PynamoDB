"""
DynamoDB Models for PynamoDB
"""

import time
import six
import copy
import collections
import logging
from six import with_metaclass
from .exceptions import DoesNotExist
from .throttle import NoThrottle
from .attributes import Attribute
from .connection.base import MetaTable
from .connection.table import TableConnection
from .connection.util import pythonic
from .types import HASH, RANGE
from pynamodb.indexes import Index, GlobalSecondaryIndex
from pynamodb.constants import (
    ATTR_TYPE_MAP, ATTR_DEFINITIONS, ATTR_NAME, ATTR_TYPE, KEY_SCHEMA,
    KEY_TYPE, ITEM, ITEMS, READ_CAPACITY_UNITS, WRITE_CAPACITY_UNITS,
    RANGE_KEY, ATTRIBUTES, PUT, DELETE, RESPONSES,
    INDEX_NAME, PROVISIONED_THROUGHPUT, PROJECTION, ATTR_UPDATES, ALL_NEW,
    GLOBAL_SECONDARY_INDEXES, LOCAL_SECONDARY_INDEXES, ACTION, VALUE, KEYS,
    PROJECTION_TYPE, NON_KEY_ATTRIBUTES, COMPARISON_OPERATOR, ATTR_VALUE_LIST,
    TABLE_STATUS, ACTIVE, RETURN_VALUES, BATCH_GET_PAGE_LIMIT, UNPROCESSED_KEYS,
    PUT_REQUEST, DELETE_REQUEST, LAST_EVALUATED_KEY, QUERY_OPERATOR_MAP,
    SCAN_OPERATOR_MAP, CONSUMED_CAPACITY, BATCH_WRITE_PAGE_LIMIT, TABLE_NAME,
    CAPACITY_UNITS, DEFAULT_REGION, META_CLASS_NAME, REGION, HOST)


log = logging.getLogger(__name__)
log.addHandler(logging.NullHandler())


class ModelContextManager(object):
    """
    A class for managing batch operations

    """

    def __init__(self, model, auto_commit=True):
        self.model = model
        self.auto_commit = auto_commit
        self.max_operations = BATCH_WRITE_PAGE_LIMIT
        self.pending_operations = []

    def __enter__(self):
        return self

    def __exit__(self, exc_type, exc_val, exc_tb):
        pass


class BatchWrite(ModelContextManager):
    """
    A class for batch writes
    """

    def save(self, put_item):
        """
        This adds `put_item` to the list of pending writes to be performed.
        Additionally, the a BatchWriteItem will be performed if the length of items
        reaches 25.

        :param put_item: Should be an instance of a `Model` to be written
        """
        if len(self.pending_operations) == self.max_operations:
            if not self.auto_commit:
                raise ValueError("DynamoDB allows a maximum of 25 batch operations")
            else:
                self.commit()
        self.pending_operations.append({"action": PUT, "item": put_item})

    def delete(self, del_item):
        """
        This adds `del_item` to the list of pending deletes to be performed.
        If the list of items reaches 25, a BatchWriteItem will be called.

        :param del_item: Should be an instance of a `Model` to be deleted
        """
        if len(self.pending_operations) == self.max_operations:
            if not self.auto_commit:
                raise ValueError("DynamoDB allows a maximum of 25 batch operations")
            else:
                self.commit()
        self.pending_operations.append({"action": DELETE, "item": del_item})

    def __exit__(self, exc_type, exc_val, exc_tb):
        """
        This ensures that all pending operations are committed when
        the context is exited
        """
        return self.commit()

    def commit(self):
        """
        Writes all of the changes that are pending
        """
        log.debug("{0} committing batch operation".format(self.model))
        put_items = []
        delete_items = []
        attrs_name = pythonic(ATTRIBUTES)
        for item in self.pending_operations:
            if item['action'] == PUT:
                put_items.append(item['item']._serialize(attr_map=True)[attrs_name])
            elif item['action'] == DELETE:
                delete_items.append(item['item']._get_keys())
        self.pending_operations = []
        if not len(put_items) and not len(delete_items):
            return
        self.model.get_throttle().throttle()
        data = self.model._get_connection().batch_write_item(
            put_items=put_items,
            delete_items=delete_items
        )
        self.model.add_throttle_record(data.get(CONSUMED_CAPACITY, None))
        if data is None:
            return
        unprocessed_keys = data.get(UNPROCESSED_KEYS, {}).get(self.model.Meta.table_name)
        while unprocessed_keys:
            put_items = []
            delete_items = []
            for key in unprocessed_keys:
                if PUT_REQUEST in key:
                    put_items.append(key.get(PUT_REQUEST))
                elif DELETE_REQUEST in key:
                    delete_items.append(key.get(DELETE_REQUEST))
            self.model.get_throttle().throttle()
            log.debug("Resending {0} unprocessed keys for batch operation".format(len(unprocessed_keys)))
            data = self.model._get_connection().batch_write_item(
                put_items=put_items,
                delete_items=delete_items
            )
            self.model.add_throttle_record(data.get(CONSUMED_CAPACITY))
            unprocessed_keys = data.get(UNPROCESSED_KEYS, {}).get(self.model.Meta.table_name)


class DefaultMeta(object):
    table_name = None
    region = DEFAULT_REGION
    host = None


class MetaModel(type):
    """
    Model meta class

    This class is just here so that index queries have nice syntax.
    Model.index.query()
    """
    def __init__(cls, name, bases, attrs):
        if isinstance(attrs, dict):
            for attr_name, attr_obj in attrs.items():
                if attr_name == META_CLASS_NAME:
                    if not hasattr(attr_obj, REGION):
                        setattr(attr_obj, REGION, DEFAULT_REGION)
                    if not hasattr(attr_obj, HOST):
                        setattr(attr_obj, HOST, None)
                elif issubclass(attr_obj.__class__, (Index, )):
                    attr_obj.Meta.model = cls
                    attr_obj.Meta.index_name = attr_name
                elif issubclass(attr_obj.__class__, (Attribute, )):
                    if attr_obj.attr_name is None:
                        attr_obj.attr_name = attr_name

            if META_CLASS_NAME not in attrs:
                setattr(cls, META_CLASS_NAME, DefaultMeta)


class AttributeDict(collections.MutableMapping):
    """
    A dictionary that stores attributes by two keys
    """
    def __init__(self, *args, **kwargs):
        self.values = dict()
        self.alt_values = dict()
        self.update(dict(*args, **kwargs))

    def __getitem__(self, key):
        if key in self.alt_values:
            return self.alt_values[key]
        return self.values[key]

    def __setitem__(self, key, value):
        self.values[value.attr_name] = value
        self.alt_values[key] = value

    def __delitem__(self, key):
        del self.values[key]

    def __iter__(self):
        return iter(self.values)

    def __len__(self):
        return len(self.values)

    def aliased_attrs(self):
        return self.alt_values.items()


class Model(with_metaclass(MetaModel)):
    """
    Defines a `PynamoDB` Model

    This model is backed by a table in DynamoDB.
    You can create the table by with the ``create_table`` method.
    """

    # These attributes are named to avoid colliding with user defined
    # DynamoDB attributes
    _meta_table = None
    _attributes = None
    _indexes = None
    _connection = None
    _index_classes = None
    _throttle = NoThrottle()
    _DoesNotExist = DoesNotExist

    def __init__(self, hash_key=None, range_key=None, **attrs):
        """
        :param hash_key: Required. The hash key for this object.
        :param range_key: Only required if the table has a range key attribute.
        :param attrs: A dictionary of attributes to set on this object.
        """
        self.attribute_values = {}
        self._set_defaults()
        if hash_key:
<<<<<<< HEAD
            attrs[self.get_meta_data().hash_keyname] = hash_key
=======
            setattr(self, self._get_meta_data().hash_keyname, hash_key)
>>>>>>> 8d18e391
        if range_key:
            range_keyname = self._get_meta_data().range_keyname
            if range_keyname is None:
                raise ValueError("This table has no range key, but a range key value was provided: {0}".format(range_key))
            attrs[range_keyname] = range_key
        self._set_attributes(**attrs)

    @classmethod
    def batch_get(cls, items):
        """
        BatchGetItem for this model

        :param items: Should be a list of hash keys to retrieve, or a list of
            tuples if range keys are used.
        """
        hash_keyname = cls._get_meta_data().hash_keyname
        range_keyname = cls._get_meta_data().range_keyname
        keys_to_get = []
        while items:
            if len(keys_to_get) == BATCH_GET_PAGE_LIMIT:
                while keys_to_get:
                    page, unprocessed_keys = cls._batch_get_page(keys_to_get)
                    for batch_item in page:
                        yield cls.from_raw_data(batch_item)
                    if unprocessed_keys:
                        keys_to_get = unprocessed_keys
                    else:
                        keys_to_get = []
            item = items.pop()
            if range_keyname:
                hash_key, range_key = cls._serialize_keys(item[0], item[1])
                keys_to_get.append({
                    hash_keyname: hash_key,
                    range_keyname: range_key
                })
            else:
                hash_key = cls._serialize_keys(item)[0]
                keys_to_get.append({
                    hash_keyname: hash_key
                })

        while keys_to_get:
            page, unprocessed_keys = cls._batch_get_page(keys_to_get)
            for batch_item in page:
                yield cls.from_raw_data(batch_item)
            if unprocessed_keys:
                keys_to_get = unprocessed_keys
            else:
                keys_to_get = []

    @classmethod
    def batch_write(cls, auto_commit=True):
        """
        Returns a context manager for a batch operation'

        :param auto_commit: Commits writes automatically if `True`
        """
        return BatchWrite(cls, auto_commit=auto_commit)

<<<<<<< HEAD
    def _set_defaults(self):
        """
        Sets and fields that provide a default value
        """
        for name, attr in self._get_attributes().items():
            default = attr.default
            if callable(default):
                value = default()
            else:
                value = default
            if value is not None:
                setattr(self, name, value)

    def _set_attributes(self, **attrs):
        """
        Sets the attributes for this object
        """
        for attr_name, attr in self._get_attributes().aliased_attrs():
            if attr.attr_name in attrs:
                setattr(self, attr_name, attrs.get(attr.attr_name))

    def __repr__(self):
        if self.Meta.table_name:
            serialized = self.serialize(null_check=False)
            if self.get_meta_data().range_keyname:
                msg = "{0}<{1}, {2}>".format(self.Meta.table_name, serialized.get(HASH), serialized.get(RANGE))
=======
    def __repr__(self):
        hash_key = getattr(self, self._get_meta_data().hash_keyname, None)
        if hash_key and self.Meta.table_name:
            if self._get_meta_data().range_keyname:
                range_key = getattr(self, self._get_meta_data().range_keyname, None)
                msg = "{0}<{1}, {2}>".format(self.Meta.table_name, hash_key, range_key)
>>>>>>> 8d18e391
            else:
                msg = "{0}<{1}>".format(self.Meta.table_name, serialized.get(HASH))
            return six.u(msg)

    def delete(self):
        """
        Deletes this object from dynamodb
        """
        args, kwargs = self._get_save_args(attributes=False, null_check=False)
        return self._get_connection().delete_item(*args, **kwargs)

    def update_item(self, attribute, value, action=None):
        """
        Updates an item using the UpdateItem operation.

        This should be used for updating a single attribute of an item.

        :param attribute: The name of the attribute to be updated
        :param value: The new value for the attribute.
        :param action: The action to take if this item already exists.
            See: http://docs.aws.amazon.com/amazondynamodb/latest/APIReference/API_UpdateItem.html#DDB-UpdateItem-request-AttributeUpdate
        """
        args, kwargs = self._get_save_args()
        attribute_cls = None
        for attr_name, attr_cls in self._get_attributes().items():
            if attr_name == attribute:
                value = attr_cls.serialize(value)
                attribute_cls = attr_cls
                break
        del(kwargs[pythonic(ATTRIBUTES)])
        kwargs[pythonic(ATTR_UPDATES)] = {
            attribute: {
                ACTION: action.upper(),
                VALUE: {
                    ATTR_TYPE_MAP[attribute_cls.attr_type]: value
                }
            }
        }
        kwargs[pythonic(RETURN_VALUES)] = ALL_NEW
        data = self._get_connection().update_item(
            *args,
            **kwargs
        )
        self._throttle.add_record(data.get(CONSUMED_CAPACITY))
        for name, value in data.get(ATTRIBUTES).items():
            attr = self._get_attributes().get(name, None)
            if attr:
                setattr(self, name, attr.deserialize(value.get(ATTR_TYPE_MAP[attr.attr_type])))
        return data

    def save(self):
        """
        Save this object to dynamodb
        """
        args, kwargs = self._get_save_args()
        data = self._get_connection().put_item(*args, **kwargs)
        if isinstance(data, dict):
            self._throttle.add_record(data.get(CONSUMED_CAPACITY))
        return data

    def refresh(self, consistent_read=False):
        """
        Retrieves this object's data from dynamodb and syncs this local object

        :param consistent_read: If True, then a consistent read is performed.
        """
        args, kwargs = self._get_save_args(attributes=False)
        kwargs.setdefault('consistent_read', consistent_read)
        attrs = self._get_connection().get_item(*args, **kwargs)
        self._throttle.add_record(attrs.get(CONSUMED_CAPACITY))
        item_data = attrs.get(ITEM, None)
        if item_data is None:
            raise self._DoesNotExist("This item does not exist in the table.")
<<<<<<< HEAD
        self.deserialize(item_data)

    def deserialize(self, attrs):
        """
        Sets attributes sent back from DynamoDB on this object

        :param attrs: A dictionary of attributes to update this item with.
        """
        for name, attr in attrs.items():
            attr_instance = self._get_attributes().get(name, None)
            if attr_instance:
                attr_type = ATTR_TYPE_MAP[attr_instance.attr_type]
                value = attr.get(attr_type, None)
                if value:
                    setattr(self, name, attr_instance.deserialize(value))

    def serialize(self, attr_map=False, null_check=True):
        """
        Serializes a value for use with DynamoDB

        :param attr_map: If True, then attributes are returned
        :param null_check: If True, then attributes are checked for null
        """
        attributes = pythonic(ATTRIBUTES)
        attrs = {attributes: {}}
        for name, attr in self._get_attributes().aliased_attrs():
            value = getattr(self, name, None)
            if value is None:
                if attr.null:
                    continue
                elif null_check:
                    raise ValueError("Attribute '{0}' cannot be None".format(attr.attr_name))
            serialized = attr.serialize(value)
            if serialized is None:
                continue
            if attr_map:
                attrs[attributes][attr.attr_name] = {
                    ATTR_TYPE_MAP[attr.attr_type]: serialized
                }
            else:
                if attr.is_hash_key:
                    attrs[HASH] = serialized
                elif attr.is_range_key:
                    attrs[RANGE] = serialized
                else:
                    attrs[attributes][attr.attr_name] = {
                        ATTR_TYPE_MAP[attr.attr_type]: serialized
                    }
        return attrs

    @classmethod
    def serialize_keys(cls, hash_key, range_key=None):
        """
        Serializes the hash and range keys

        :param hash_key: The hash key value
        :param range_key: The range key value
        """
        hash_key = cls._hash_key_attribute().serialize(hash_key)
        if range_key:
            range_key = cls._range_key_attribute().serialize(range_key)
        return hash_key, range_key

    @classmethod
    def _range_key_attribute(cls):
        """
        Returns the attribute class for the hash key
        """
        attributes = cls._get_attributes()
        range_keyname = cls.get_meta_data().range_keyname
        if range_keyname:
            attr = attributes[range_keyname]
        else:
            attr = None
        return attr

    @classmethod
    def _hash_key_attribute(cls):
        """
        Returns the attribute class for the hash key
        """
        attributes = cls._get_attributes()
        hash_keyname = cls.get_meta_data().hash_keyname
        return attributes[hash_keyname]
=======
        self._deserialize(item_data)
>>>>>>> 8d18e391

    @classmethod
    def get(cls,
            hash_key,
            range_key=None,
            consistent_read=False):
        """
        Returns a single object using the provided keys

        :param hash_key: The hash key of the desired item
        :param range_key: The range key of the desired item, only used when appropriate.
        """
        hash_key, range_key = cls._serialize_keys(hash_key, range_key)
        data = cls._get_connection().get_item(
            hash_key,
            range_key=range_key,
            consistent_read=consistent_read
        )
        cls._throttle.add_record(data.get(CONSUMED_CAPACITY))
        item_data = data.get(ITEM)
        if item_data:
            return cls.from_raw_data(item_data)
        else:
            raise cls._DoesNotExist()

    @classmethod
    def from_raw_data(cls, data):
        """
        Returns an instance of this class
        from the raw data

        :param data: A serialized DynamoDB object
        """
        mutable_data = copy.copy(data)
        if mutable_data is None:
            raise ValueError("Received no mutable_data to construct object")
        hash_keyname = cls._get_meta_data().hash_keyname
        range_keyname = cls._get_meta_data().range_keyname
        hash_key_type = cls._get_meta_data().get_attribute_type(hash_keyname)
        hash_key = mutable_data.pop(hash_keyname).get(hash_key_type)
        hash_key_attr = cls._get_attributes().get(hash_keyname)
        hash_key = hash_key_attr.deserialize(hash_key)
        args = (hash_key,)
        kwargs = {}
        if range_keyname:
            range_key_attr = cls._get_attributes().get(range_keyname)
            range_key_type = cls._get_meta_data().get_attribute_type(range_keyname)
            range_key = mutable_data.pop(range_keyname).get(range_key_type)
            kwargs['range_key'] = range_key_attr.deserialize(range_key)
        for name, value in mutable_data.items():
            attr = cls._get_attributes().get(name, None)
            if attr:
                kwargs[name] = attr.deserialize(value.get(ATTR_TYPE_MAP[attr.attr_type]))
        return cls(*args, **kwargs)

    @classmethod
    def query(cls,
              hash_key,
              consistent_read=False,
              index_name=None,
              scan_index_forward=None,
              limit=None,
              **filters):
        """
        Provides a high level query API

<<<<<<< HEAD
    @classmethod
    def _get_attributes(cls):
        """
        Returns the list of attributes for this class
        """
        if cls._attributes is None:
            cls._attributes = AttributeDict()
            for item in dir(cls):
                item_cls = getattr(getattr(cls, item), "__class__", None)
                if item_cls is None:
                    continue
                if issubclass(item_cls, (Attribute, )):
                    instance = getattr(cls, item)
                    cls._attributes[item] = instance
        return cls._attributes

    @classmethod
    def _get_schema(cls):
        """
        Returns the schema for this table
        """
        schema = {
            pythonic(ATTR_DEFINITIONS): [],
            pythonic(KEY_SCHEMA): []
        }
        for attr_name, attr_cls in cls._get_attributes().items():
            if attr_cls.is_hash_key or attr_cls.is_range_key:
                schema[pythonic(ATTR_DEFINITIONS)].append({
                    pythonic(ATTR_NAME): attr_cls.attr_name,
                    pythonic(ATTR_TYPE): ATTR_TYPE_MAP[attr_cls.attr_type]
                })
            if attr_cls.is_hash_key:
                schema[pythonic(KEY_SCHEMA)].append({
                    pythonic(KEY_TYPE): HASH,
                    pythonic(ATTR_NAME): attr_cls.attr_name
                })
            elif attr_cls.is_range_key:
                schema[pythonic(KEY_SCHEMA)].append({
                    pythonic(KEY_TYPE): RANGE,
                    pythonic(ATTR_NAME): attr_cls.attr_name
                })
        return schema

    @classmethod
    def _build_filters(cls, operator_map, filters):
        """
        Builds an appropriate condition map

        :param operator_map: The mapping of operators used
        :param filters: A list of item filters
        """
        key_conditions = {}
        attribute_classes = cls._get_attributes()
        for query, value in filters.items():
            attribute = None
            for token in query.split('__'):
                if attribute is None:
                    attribute = token
                    attribute_class = attribute_classes.get(attribute)
                    if attribute_class is None:
                        raise ValueError("Attribute {0} specified for filter does not exist.".format(attribute))
                    if not isinstance(value, list):
                        value = [value]
                    value = [attribute_class.serialize(val) for val in value]
                elif token in operator_map:
                    key_conditions[attribute] = {
                        COMPARISON_OPERATOR: operator_map.get(token),
                        ATTR_VALUE_LIST: value
                    }
                elif token not in operator_map:
                    raise ValueError("{0} is not a valid filter. Must be one of {1}".format(token, operator_map.keys()))
                else:
                    raise ValueError("Could not parse filter: {0}".format(query))
        return key_conditions

    @classmethod
    def query(cls,
              hash_key,
              consistent_read=False,
              index_name=None,
              scan_index_forward=None,
              limit=None,
              **filters):
        """
        Provides a high level query API

        :param hash_key: The hash key to query
        :param consistent_read: If True, a consistent read is performed
        :param index_name: If set, then this index is used
        :param limit: Used to limit the number of results returned
=======
        :param hash_key: The hash key to query
        :param consistent_read: If True, a consistent read is performed
        :param index_name: If set, then this index is used
>>>>>>> 8d18e391
        :param scan_index_forward: If set, then used to specify the same parameter to the DynamoDB API.
            Controls descending or ascending results
        """
        cls._get_indexes()
        if index_name:
            hash_key = cls._index_classes[index_name]._hash_key_attribute().serialize(hash_key)
        else:
            hash_key = cls._serialize_keys(hash_key)[0]
        key_conditions = cls._build_filters(QUERY_OPERATOR_MAP, filters)
        log.debug("Fetching first query page")
        data = cls._get_connection().query(
            hash_key,
            index_name=index_name,
            consistent_read=consistent_read,
            scan_index_forward=scan_index_forward,
            limit=limit,
            key_conditions=key_conditions
        )
        cls._throttle.add_record(data.get(CONSUMED_CAPACITY))
        last_evaluated_key = data.get(LAST_EVALUATED_KEY, None)
        for item in data.get(ITEMS):
            yield cls.from_raw_data(item)
        while last_evaluated_key:
            log.debug("Fetching query page with exclusive start key: {0}".format(last_evaluated_key))
            data = cls._get_connection().query(
                hash_key,
                exclusive_start_key=last_evaluated_key,
                index_name=index_name,
                consistent_read=consistent_read,
                scan_index_forward=scan_index_forward,
                limit=limit,
                key_conditions=key_conditions
            )
            cls._throttle.add_record(data.get(CONSUMED_CAPACITY))
            for item in data.get(ITEMS):
                yield cls.from_raw_data(item)
            last_evaluated_key = data.get(LAST_EVALUATED_KEY, None)

    @classmethod
    def scan(cls,
             segment=None,
             total_segments=None,
             limit=None,
             **filters):
        """
        Iterates through all items in the table

        :param segment: If set, then scans the segment
        :param total_segments: If set, then specifies total segments
        :param limit: Used to limit the number of results returned
        :param filters: A list of item filters
        """
        scan_filter = cls._build_filters(SCAN_OPERATOR_MAP, filters)
        data = cls._get_connection().scan(
            segment=segment,
            limit=limit,
            scan_filter=scan_filter,
            total_segments=total_segments
        )
        log.debug("Fetching first scan page")
        last_evaluated_key = data.get(LAST_EVALUATED_KEY, None)
        cls._throttle.add_record(data.get(CONSUMED_CAPACITY))
        for item in data.get(ITEMS):
            yield cls.from_raw_data(item)
        while last_evaluated_key:
            log.debug("Fetching scan page with exclusive start key: {0}".format(last_evaluated_key))
            data = cls._get_connection().scan(
                exclusive_start_key=last_evaluated_key,
                limit=limit,
                scan_filter=scan_filter,
                segment=segment,
                total_segments=total_segments
            )
            for item in data.get(ITEMS):
                yield cls.from_raw_data(item)
            last_evaluated_key = data.get(LAST_EVALUATED_KEY, None)

    @classmethod
    def exists(cls):
        """
        Returns True if this table exists, False otherwise
        """
        return cls._get_connection().describe_table() is not None

    @classmethod
    def create_table(cls, wait=False, read_capacity_units=None, write_capacity_units=None):
        """
        Create the table for this model

        :param wait: If set, then this call will block until the table is ready for use
        :param read_capacity_units: Sets the read capacity units for this table
        :param write_capacity_units: Sets the write capacity units for this table
        """
        if not cls.exists():
            schema = cls._get_schema()
            schema[pythonic(READ_CAPACITY_UNITS)] = read_capacity_units
            schema[pythonic(WRITE_CAPACITY_UNITS)] = write_capacity_units
            index_data = cls._get_indexes()
            schema[pythonic(GLOBAL_SECONDARY_INDEXES)] = index_data.get(pythonic(GLOBAL_SECONDARY_INDEXES))
            schema[pythonic(LOCAL_SECONDARY_INDEXES)] = index_data.get(pythonic(LOCAL_SECONDARY_INDEXES))
            index_attrs = index_data.get(pythonic(ATTR_DEFINITIONS))
            attr_keys = [attr.get(pythonic(ATTR_NAME)) for attr in schema.get(pythonic(ATTR_DEFINITIONS))]
            for attr in index_attrs:
                attr_name = attr.get(pythonic(ATTR_NAME))
                if not attr_name in attr_keys:
                    schema[pythonic(ATTR_DEFINITIONS)].append(attr)
            cls._get_connection().create_table(
                **schema
            )
        if wait:
            while True:
                status = cls._get_connection().describe_table()
                if status:
                    data = status.get(TABLE_STATUS)
                    if data == ACTIVE:
                        return
                    else:
                        time.sleep(2)
                else:
                    raise ValueError("No TableStatus returned for table")

    # Private API below
    @classmethod
    def _build_filters(cls, operator_map, filters):
        """
        Builds an appropriate condition map

        :param operator_map: The mapping of operators used
        :param filters: A list of item filters
        """
        key_conditions = {}
        attribute_classes = cls._get_attributes()
        for query, value in filters.items():
            attribute = None
            for token in query.split('__'):
                if attribute is None:
                    attribute = token
                    attribute_class = attribute_classes.get(attribute)
                    if attribute_class is None:
                        raise ValueError("Attribute {0} specified for filter does not exist.".format(attribute))
                    if not isinstance(value, list):
                        value = [value]
                    value = [attribute_class.serialize(val) for val in value]
                elif token in operator_map:
                    key_conditions[attribute] = {
                        COMPARISON_OPERATOR: operator_map.get(token),
                        ATTR_VALUE_LIST: value
                    }
                elif token not in operator_map:
                    raise ValueError("{0} is not a valid filter. Must be one of {1}".format(token, operator_map.keys()))
                else:
                    raise ValueError("Could not parse filter: {0}".format(query))
        return key_conditions

    @classmethod
    def _get_schema(cls):
        """
        Returns the schema for this table
        """
        schema = {
            pythonic(ATTR_DEFINITIONS): [],
            pythonic(KEY_SCHEMA): []
        }
        for attr_name, attr_cls in cls._get_attributes().items():
            if attr_cls.is_hash_key or attr_cls.is_range_key:
                schema[pythonic(ATTR_DEFINITIONS)].append({
                    pythonic(ATTR_NAME): attr_name,
                    pythonic(ATTR_TYPE): ATTR_TYPE_MAP[attr_cls.attr_type]
                })
            if attr_cls.is_hash_key:
                schema[pythonic(KEY_SCHEMA)].append({
                    pythonic(KEY_TYPE): HASH,
                    pythonic(ATTR_NAME): attr_name
                })
            elif attr_cls.is_range_key:
                schema[pythonic(KEY_SCHEMA)].append({
                    pythonic(KEY_TYPE): RANGE,
                    pythonic(ATTR_NAME): attr_name
                })
        return schema

    @classmethod
    def _get_indexes(cls):
        """
        Returns a list of the secondary indexes
        """
        if cls._indexes is None:
            cls._indexes = {
                pythonic(GLOBAL_SECONDARY_INDEXES): [],
                pythonic(LOCAL_SECONDARY_INDEXES): [],
                pythonic(ATTR_DEFINITIONS): []
            }
            cls._index_classes = {}
            for item in dir(cls):
                item_cls = getattr(getattr(cls, item), "__class__", None)
                if item_cls is None:
                    continue
                if issubclass(item_cls, (Index, )):
                    item_cls = getattr(cls, item)
                    cls._index_classes[item] = item_cls
                    schema = item_cls.get_schema()
                    idx = {
                        pythonic(INDEX_NAME): item,
                        pythonic(KEY_SCHEMA): schema.get(pythonic(KEY_SCHEMA)),
                        pythonic(PROJECTION): {
                            PROJECTION_TYPE: item_cls.Meta.projection.projection_type,
                        },

                    }
                    if issubclass(item_cls.__class__, GlobalSecondaryIndex):
                        idx[pythonic(PROVISIONED_THROUGHPUT)] = {
                            READ_CAPACITY_UNITS: item_cls.Meta.read_capacity_units,
                            WRITE_CAPACITY_UNITS: item_cls.Meta.write_capacity_units
                        }
                    cls._indexes[pythonic(ATTR_DEFINITIONS)].extend(schema.get(pythonic(ATTR_DEFINITIONS)))
                    if item_cls.Meta.projection.non_key_attributes:
                        idx[pythonic(PROJECTION)][NON_KEY_ATTRIBUTES] = item_cls.Meta.projection.non_key_attributes
                    if issubclass(item_cls.__class__, GlobalSecondaryIndex):
                        cls._indexes[pythonic(GLOBAL_SECONDARY_INDEXES)].append(idx)
                    else:
                        cls._indexes[pythonic(LOCAL_SECONDARY_INDEXES)].append(idx)
        return cls._indexes

    @classmethod
    def _get_attributes(cls):
        """
        Returns the list of attributes for this class
        """
        if cls._attributes is None:
            cls._attributes = {}
            for item in dir(cls):
                item_cls = getattr(getattr(cls, item), "__class__", None)
                if item_cls is None:
                    continue
                if issubclass(item_cls, (Attribute, )):
                    cls._attributes[item] = getattr(cls, item)
        return cls._attributes

    def _get_save_args(self, attributes=True, null_check=True):
        """
        Gets the proper *args, **kwargs for saving and retrieving this object

        This is used for serializing items to be saved, or for serializing just the keys.

        :param attributes: If True, then attributes are included.
        :param null_check: If True, then attributes are checked for null.
        """
        kwargs = {}
        serialized = self._serialize(null_check=null_check)
        hash_key = serialized.get(HASH)
        range_key = serialized.get(RANGE, None)
        args = (hash_key, )
        if range_key:
            kwargs[pythonic(RANGE_KEY)] = range_key
        if attributes:
            kwargs[pythonic(ATTRIBUTES)] = serialized[pythonic(ATTRIBUTES)]
        return args, kwargs

    @classmethod
    def _range_key_attribute(cls):
        """
        Returns the attribute class for the hash key
        """
        attributes = cls._get_attributes()
        range_keyname = cls._get_meta_data().range_keyname
        if range_keyname:
            attr = attributes[range_keyname]
        else:
            attr = None
        return attr

    @classmethod
    def _hash_key_attribute(cls):
        """
        Returns the attribute class for the hash key
        """
        attributes = cls._get_attributes()
        hash_keyname = cls._get_meta_data().hash_keyname
        return attributes[hash_keyname]

    def _get_keys(self):
        """
        Returns the proper arguments for deleting
        """
        serialized = self._serialize()
        hash_key = serialized.get(HASH)
        range_key = serialized.get(RANGE, None)
        hash_keyname = self._get_meta_data().hash_keyname
        range_keyname = self._get_meta_data().range_keyname
        attrs = {
            hash_keyname: hash_key,
            range_keyname: range_key
        }
        return attrs

    @classmethod
    def _batch_get_page(cls, keys_to_get):
        """
        Returns a single page from BatchGetItem
        Also returns any unprocessed items

        :param keys_to_get: A list of keys
        """
        log.debug("Fetching a BatchGetItem page")
        data = cls._get_connection().batch_get_item(
            keys_to_get
        )
        cls._throttle.add_record(data.get(CONSUMED_CAPACITY))
        item_data = data.get(RESPONSES).get(cls.Meta.table_name)
        unprocessed_items = data.get(UNPROCESSED_KEYS).get(cls.Meta.table_name, {}).get(KEYS, None)
        return item_data, unprocessed_items

    def _set_defaults(self):
        """
        Sets and fields that provide a default value
        """
        for name, attr in self._get_attributes().items():
            default = attr.default
            if callable(default):
                value = default()
            else:
                value = default
            if value is not None:
                setattr(self, name, value)

    def _set_attributes(self, **attrs):
        """
        Sets the attributes for this object
        """

        for key, value in attrs.items():
            setattr(self, key, value)

    @classmethod
    def add_throttle_record(cls, records):
        """
        (Experimental)
        Pulls out the table name and capacity units from `records` and
        puts it in `self.throttle`

        :param records: A list of usage records
        """
        if records:
            for record in records:
                if record.get(TABLE_NAME) == cls.Meta.table_name:
                    cls._throttle.add_record(record.get(CAPACITY_UNITS))
                    break

    @classmethod
    def get_throttle(cls):
        """
        Returns the throttle implementation for this Model
        """
        return cls._throttle

    @classmethod
    def _get_meta_data(cls):
        """
        A helper object that contains meta data about this table
        """
        if cls._meta_table is None:
            cls._meta_table = MetaTable(cls._get_connection().describe_table())
        return cls._meta_table

    @classmethod
    def _get_connection(cls):
        """
        Returns a (cached) connection
        """
        if not hasattr(cls, "Meta") or cls.Meta.table_name is None:
            raise AttributeError(
                """As of v1.0 PynamoDB Models require a `Meta` class.
                See http://pynamodb.readthedocs.org/en/latest/release_notes.html"""
            )
        if cls._connection is None:
            cls._connection = TableConnection(cls.Meta.table_name, region=cls.Meta.region, host=cls.Meta.host)
        return cls._connection

    def _deserialize(self, attrs):
        """
        Sets attributes sent back from DynamoDB on this object

        :param attrs: A dictionary of attributes to update this item with.
        """
        for name, attr in attrs.items():
            attr_instance = self._get_attributes().get(name, None)
            if attr_instance:
                attr_type = ATTR_TYPE_MAP[attr_instance.attr_type]
                value = attr.get(attr_type, None)
                if value:
                    setattr(self, name, attr_instance.deserialize(value))

    def _serialize(self, attr_map=False, null_check=True):
        """
        Serializes a value for use with DynamoDB

        :param attr_map: If True, then attributes are returned
        :param null_check: If True, then attributes are checked for null
        """
        attributes = pythonic(ATTRIBUTES)
        attrs = {attributes: {}}
        for name, attr in self._get_attributes().items():
            value = getattr(self, name)
            if value is None:
                if attr.null:
                    continue
                elif null_check:
                    raise ValueError("Attribute '{0}' cannot be None".format(name))
            serialized = attr.serialize(value)
            if serialized is None:
                continue
            if attr_map:
                attrs[attributes][name] = {
                    ATTR_TYPE_MAP[attr.attr_type]: serialized
                }
            else:
                if attr.is_hash_key:
                    attrs[HASH] = serialized
                elif attr.is_range_key:
                    attrs[RANGE] = serialized
                else:
                    attrs[attributes][name] = {
                        ATTR_TYPE_MAP[attr.attr_type]: serialized
                    }
        return attrs

    @classmethod
    def _serialize_keys(cls, hash_key, range_key=None):
        """
        Serializes the hash and range keys

        :param hash_key: The hash key value
        :param range_key: The range key value
        """
        hash_key = cls._hash_key_attribute().serialize(hash_key)
        if range_key:
            range_key = cls._range_key_attribute().serialize(range_key)
        return hash_key, range_key<|MERGE_RESOLUTION|>--- conflicted
+++ resolved
@@ -56,7 +56,6 @@
     """
     A class for batch writes
     """
-
     def save(self, put_item):
         """
         This adds `put_item` to the list of pending writes to be performed.
@@ -226,11 +225,7 @@
         self.attribute_values = {}
         self._set_defaults()
         if hash_key:
-<<<<<<< HEAD
-            attrs[self.get_meta_data().hash_keyname] = hash_key
-=======
-            setattr(self, self._get_meta_data().hash_keyname, hash_key)
->>>>>>> 8d18e391
+            attrs[self._get_meta_data().hash_keyname] = hash_key
         if range_key:
             range_keyname = self._get_meta_data().range_keyname
             if range_keyname is None:
@@ -290,41 +285,11 @@
         """
         return BatchWrite(cls, auto_commit=auto_commit)
 
-<<<<<<< HEAD
-    def _set_defaults(self):
-        """
-        Sets and fields that provide a default value
-        """
-        for name, attr in self._get_attributes().items():
-            default = attr.default
-            if callable(default):
-                value = default()
-            else:
-                value = default
-            if value is not None:
-                setattr(self, name, value)
-
-    def _set_attributes(self, **attrs):
-        """
-        Sets the attributes for this object
-        """
-        for attr_name, attr in self._get_attributes().aliased_attrs():
-            if attr.attr_name in attrs:
-                setattr(self, attr_name, attrs.get(attr.attr_name))
-
     def __repr__(self):
         if self.Meta.table_name:
-            serialized = self.serialize(null_check=False)
-            if self.get_meta_data().range_keyname:
+            serialized = self._serialize(null_check=False)
+            if self._get_meta_data().range_keyname:
                 msg = "{0}<{1}, {2}>".format(self.Meta.table_name, serialized.get(HASH), serialized.get(RANGE))
-=======
-    def __repr__(self):
-        hash_key = getattr(self, self._get_meta_data().hash_keyname, None)
-        if hash_key and self.Meta.table_name:
-            if self._get_meta_data().range_keyname:
-                range_key = getattr(self, self._get_meta_data().range_keyname, None)
-                msg = "{0}<{1}, {2}>".format(self.Meta.table_name, hash_key, range_key)
->>>>>>> 8d18e391
             else:
                 msg = "{0}<{1}>".format(self.Meta.table_name, serialized.get(HASH))
             return six.u(msg)
@@ -398,94 +363,7 @@
         item_data = attrs.get(ITEM, None)
         if item_data is None:
             raise self._DoesNotExist("This item does not exist in the table.")
-<<<<<<< HEAD
-        self.deserialize(item_data)
-
-    def deserialize(self, attrs):
-        """
-        Sets attributes sent back from DynamoDB on this object
-
-        :param attrs: A dictionary of attributes to update this item with.
-        """
-        for name, attr in attrs.items():
-            attr_instance = self._get_attributes().get(name, None)
-            if attr_instance:
-                attr_type = ATTR_TYPE_MAP[attr_instance.attr_type]
-                value = attr.get(attr_type, None)
-                if value:
-                    setattr(self, name, attr_instance.deserialize(value))
-
-    def serialize(self, attr_map=False, null_check=True):
-        """
-        Serializes a value for use with DynamoDB
-
-        :param attr_map: If True, then attributes are returned
-        :param null_check: If True, then attributes are checked for null
-        """
-        attributes = pythonic(ATTRIBUTES)
-        attrs = {attributes: {}}
-        for name, attr in self._get_attributes().aliased_attrs():
-            value = getattr(self, name, None)
-            if value is None:
-                if attr.null:
-                    continue
-                elif null_check:
-                    raise ValueError("Attribute '{0}' cannot be None".format(attr.attr_name))
-            serialized = attr.serialize(value)
-            if serialized is None:
-                continue
-            if attr_map:
-                attrs[attributes][attr.attr_name] = {
-                    ATTR_TYPE_MAP[attr.attr_type]: serialized
-                }
-            else:
-                if attr.is_hash_key:
-                    attrs[HASH] = serialized
-                elif attr.is_range_key:
-                    attrs[RANGE] = serialized
-                else:
-                    attrs[attributes][attr.attr_name] = {
-                        ATTR_TYPE_MAP[attr.attr_type]: serialized
-                    }
-        return attrs
-
-    @classmethod
-    def serialize_keys(cls, hash_key, range_key=None):
-        """
-        Serializes the hash and range keys
-
-        :param hash_key: The hash key value
-        :param range_key: The range key value
-        """
-        hash_key = cls._hash_key_attribute().serialize(hash_key)
-        if range_key:
-            range_key = cls._range_key_attribute().serialize(range_key)
-        return hash_key, range_key
-
-    @classmethod
-    def _range_key_attribute(cls):
-        """
-        Returns the attribute class for the hash key
-        """
-        attributes = cls._get_attributes()
-        range_keyname = cls.get_meta_data().range_keyname
-        if range_keyname:
-            attr = attributes[range_keyname]
-        else:
-            attr = None
-        return attr
-
-    @classmethod
-    def _hash_key_attribute(cls):
-        """
-        Returns the attribute class for the hash key
-        """
-        attributes = cls._get_attributes()
-        hash_keyname = cls.get_meta_data().hash_keyname
-        return attributes[hash_keyname]
-=======
         self._deserialize(item_data)
->>>>>>> 8d18e391
 
     @classmethod
     def get(cls,
@@ -552,102 +430,10 @@
         """
         Provides a high level query API
 
-<<<<<<< HEAD
-    @classmethod
-    def _get_attributes(cls):
-        """
-        Returns the list of attributes for this class
-        """
-        if cls._attributes is None:
-            cls._attributes = AttributeDict()
-            for item in dir(cls):
-                item_cls = getattr(getattr(cls, item), "__class__", None)
-                if item_cls is None:
-                    continue
-                if issubclass(item_cls, (Attribute, )):
-                    instance = getattr(cls, item)
-                    cls._attributes[item] = instance
-        return cls._attributes
-
-    @classmethod
-    def _get_schema(cls):
-        """
-        Returns the schema for this table
-        """
-        schema = {
-            pythonic(ATTR_DEFINITIONS): [],
-            pythonic(KEY_SCHEMA): []
-        }
-        for attr_name, attr_cls in cls._get_attributes().items():
-            if attr_cls.is_hash_key or attr_cls.is_range_key:
-                schema[pythonic(ATTR_DEFINITIONS)].append({
-                    pythonic(ATTR_NAME): attr_cls.attr_name,
-                    pythonic(ATTR_TYPE): ATTR_TYPE_MAP[attr_cls.attr_type]
-                })
-            if attr_cls.is_hash_key:
-                schema[pythonic(KEY_SCHEMA)].append({
-                    pythonic(KEY_TYPE): HASH,
-                    pythonic(ATTR_NAME): attr_cls.attr_name
-                })
-            elif attr_cls.is_range_key:
-                schema[pythonic(KEY_SCHEMA)].append({
-                    pythonic(KEY_TYPE): RANGE,
-                    pythonic(ATTR_NAME): attr_cls.attr_name
-                })
-        return schema
-
-    @classmethod
-    def _build_filters(cls, operator_map, filters):
-        """
-        Builds an appropriate condition map
-
-        :param operator_map: The mapping of operators used
-        :param filters: A list of item filters
-        """
-        key_conditions = {}
-        attribute_classes = cls._get_attributes()
-        for query, value in filters.items():
-            attribute = None
-            for token in query.split('__'):
-                if attribute is None:
-                    attribute = token
-                    attribute_class = attribute_classes.get(attribute)
-                    if attribute_class is None:
-                        raise ValueError("Attribute {0} specified for filter does not exist.".format(attribute))
-                    if not isinstance(value, list):
-                        value = [value]
-                    value = [attribute_class.serialize(val) for val in value]
-                elif token in operator_map:
-                    key_conditions[attribute] = {
-                        COMPARISON_OPERATOR: operator_map.get(token),
-                        ATTR_VALUE_LIST: value
-                    }
-                elif token not in operator_map:
-                    raise ValueError("{0} is not a valid filter. Must be one of {1}".format(token, operator_map.keys()))
-                else:
-                    raise ValueError("Could not parse filter: {0}".format(query))
-        return key_conditions
-
-    @classmethod
-    def query(cls,
-              hash_key,
-              consistent_read=False,
-              index_name=None,
-              scan_index_forward=None,
-              limit=None,
-              **filters):
-        """
-        Provides a high level query API
-
         :param hash_key: The hash key to query
         :param consistent_read: If True, a consistent read is performed
         :param index_name: If set, then this index is used
         :param limit: Used to limit the number of results returned
-=======
-        :param hash_key: The hash key to query
-        :param consistent_read: If True, a consistent read is performed
-        :param index_name: If set, then this index is used
->>>>>>> 8d18e391
         :param scan_index_forward: If set, then used to specify the same parameter to the DynamoDB API.
             Controls descending or ascending results
         """
@@ -814,18 +600,18 @@
         for attr_name, attr_cls in cls._get_attributes().items():
             if attr_cls.is_hash_key or attr_cls.is_range_key:
                 schema[pythonic(ATTR_DEFINITIONS)].append({
-                    pythonic(ATTR_NAME): attr_name,
+                    pythonic(ATTR_NAME): attr_cls.attr_name,
                     pythonic(ATTR_TYPE): ATTR_TYPE_MAP[attr_cls.attr_type]
                 })
             if attr_cls.is_hash_key:
                 schema[pythonic(KEY_SCHEMA)].append({
                     pythonic(KEY_TYPE): HASH,
-                    pythonic(ATTR_NAME): attr_name
+                    pythonic(ATTR_NAME): attr_cls.attr_name
                 })
             elif attr_cls.is_range_key:
                 schema[pythonic(KEY_SCHEMA)].append({
                     pythonic(KEY_TYPE): RANGE,
-                    pythonic(ATTR_NAME): attr_name
+                    pythonic(ATTR_NAME): attr_cls.attr_name
                 })
         return schema
 
@@ -877,13 +663,14 @@
         Returns the list of attributes for this class
         """
         if cls._attributes is None:
-            cls._attributes = {}
+            cls._attributes = AttributeDict()
             for item in dir(cls):
                 item_cls = getattr(getattr(cls, item), "__class__", None)
                 if item_cls is None:
                     continue
                 if issubclass(item_cls, (Attribute, )):
-                    cls._attributes[item] = getattr(cls, item)
+                    instance = getattr(cls, item)
+                    cls._attributes[item] = instance
         return cls._attributes
 
     def _get_save_args(self, attributes=True, null_check=True):
@@ -977,9 +764,9 @@
         """
         Sets the attributes for this object
         """
-
-        for key, value in attrs.items():
-            setattr(self, key, value)
+        for attr_name, attr in self._get_attributes().aliased_attrs():
+            if attr.attr_name in attrs:
+                setattr(self, attr_name, attrs.get(attr.attr_name))
 
     @classmethod
     def add_throttle_record(cls, records):
@@ -1049,7 +836,7 @@
         """
         attributes = pythonic(ATTRIBUTES)
         attrs = {attributes: {}}
-        for name, attr in self._get_attributes().items():
+        for name, attr in self._get_attributes().aliased_attrs():
             value = getattr(self, name)
             if value is None:
                 if attr.null:
