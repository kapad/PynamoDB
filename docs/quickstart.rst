--- conflicted
+++ resolved
@@ -91,8 +91,14 @@
     for user in UserModel.query('Smith', first_name__begins_with='J'):
         print(user.first_name)
 
+You can combine query terms using 'AND' or 'OR':
 
-<<<<<<< HEAD
+::
+
+    for user in UserModel.query('Smith', first_name__begins_with='J', email__contains='domain.com', conditional_operator='OR'):
+        print(user)
+
+
 Counting Items
 ^^^^^^^^^^^^^^
 
@@ -115,14 +121,6 @@
 ::
 
     print(UserModel.count())
-=======
-You can combine query terms using 'AND' or 'OR':
-
-::
-
-    for user in UserModel.query('Smith', first_name__begins_with='J', email__contains='domain.com', conditional_operator='OR'):
-        print(user)
->>>>>>> 028743c5
 
 
 Batch Operations
